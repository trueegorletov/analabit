--- conflicted
+++ resolved
@@ -13,27 +13,16 @@
 	drainedResultsLockID = 3
 )
 
-<<<<<<< HEAD
-func DrainedResults(ctx context.Context, client *ent.Client, origin *core.VarsityCalculator, results []drainer.DrainedResult) error {
-	h := &helper{
-		origin: origin,
-		client: client,
-=======
 func DrainedResults(ctx context.Context, client *ent.Client, runID int, results []core.DrainedResultDTO) error {
 	h := &helper{
 		client: client,
 		runID:  runID,
->>>>>>> b63a1454
 	}
 
 	return h.doUploadDrained(ctx, results)
 }
 
-<<<<<<< HEAD
-func (u *helper) doUploadDrained(ctx context.Context, results []drainer.DrainedResult) (err error) {
-=======
 func (u *helper) doUploadDrained(ctx context.Context, results []core.DrainedResultDTO) (err error) {
->>>>>>> b63a1454
 	return utils.WithTx(ctx, u.client, func(tx *ent.Tx) error {
 		if err := lock(ctx, tx, drainedResultsLockID); err != nil {
 			return err
@@ -41,36 +30,17 @@
 		defer unlock(ctx, tx, drainedResultsLockID)
 
 		txu := &helper{
-<<<<<<< HEAD
-			origin: u.origin,
-			client: tx.Client(),
-=======
 			client: tx.Client(),
 			runID:  u.runID,
->>>>>>> b63a1454
 		}
 
 		return txu.uploadDrained(ctx, results)
 	})
 }
 
-<<<<<<< HEAD
-func (u *helper) uploadDrained(ctx context.Context, results []drainer.DrainedResult) error {
-	var v []struct {
-		Max int `json:"max"`
-	}
-	if err := u.client.DrainedResult.Query().Aggregate(ent.Max("iteration")).Scan(ctx, &v); err != nil {
-		return fmt.Errorf("failed to get max drained result iteration: %w", err)
-	}
-	nextIteration := v[0].Max + 1
-
-	for _, result := range results {
-		h, err := u.heading(ctx, result.Heading)
-=======
 func (u *helper) uploadDrained(ctx context.Context, results []core.DrainedResultDTO) error {
 	for _, result := range results {
 		h, err := u.headingByCodeSimple(ctx, result.HeadingCode)
->>>>>>> b63a1454
 
 		if err != nil {
 			return err
@@ -86,11 +56,7 @@
 			SetMinLastAdmittedRatingPlace(result.MinLastAdmittedRatingPlace).
 			SetMaxLastAdmittedRatingPlace(result.MaxLastAdmittedRatingPlace).
 			SetMedLastAdmittedRatingPlace(result.MedLastAdmittedRatingPlace).
-<<<<<<< HEAD
-			SetIteration(nextIteration).
-=======
 			SetRunID(u.runID).
->>>>>>> b63a1454
 			SetHeading(h).
 			Exec(ctx)
 
@@ -100,8 +66,6 @@
 	}
 
 	return nil
-<<<<<<< HEAD
-=======
 }
 
 // headingByCodeSimple finds a heading by its code, but doesn't create it if missing
@@ -124,5 +88,4 @@
 
 	// If not found, return error - headings should exist from primary upload
 	return nil, fmt.Errorf("heading %s not found - should have been created during primary upload", headingCode)
->>>>>>> b63a1454
 }