package upload

import (
	"analabit/core"
	"analabit/core/ent"
	"analabit/core/ent/heading"
	"analabit/core/ent/varsity"
	"analabit/core/utils"
	"context"
	"fmt"
	"log/slog"
	"strings"
)

const (
	applicationsLockID = 1
	calculationsLockID = 2
)

<<<<<<< HEAD
func Primary(ctx context.Context, client *ent.Client, origin *core.VarsityCalculator, results []core.CalculationResult) error {
	h := &helper{
		origin: origin,
		client: client,
	}

	return h.doUploadPrimary(ctx, results)
}

type helper struct {
	origin *core.VarsityCalculator
	client *ent.Client
}

func (u *helper) doUploadPrimary(ctx context.Context, calculations []core.CalculationResult) (err error) {
=======
func Primary(ctx context.Context, client *ent.Client, runID int, payload *core.UploadPayload) error {
	// Create a map for quick heading DTO lookups
	headingsMap := make(map[string]core.HeadingDTO, len(payload.Headings))
	for _, h := range payload.Headings {
		headingsMap[h.Code] = h
	}

	h := &helper{
		client:      client,
		payload:     payload,
		headingsMap: headingsMap,
		runID:       runID,
	}

	return h.doUploadPrimary(ctx)
}

type helper struct {
	client      *ent.Client
	payload     *core.UploadPayload
	headingsMap map[string]core.HeadingDTO // Map for efficient heading DTO lookup
	runID       int
}

func (u *helper) doUploadPrimary(ctx context.Context) (err error) {
>>>>>>> b63a1454
	return utils.WithTx(ctx, u.client, func(tx *ent.Tx) error {
		if err := lock(ctx, tx, applicationsLockID); err != nil {
			return err
		}
		defer unlock(ctx, tx, applicationsLockID)

		if err := lock(ctx, tx, calculationsLockID); err != nil {
			return err
		}
		defer unlock(ctx, tx, calculationsLockID)

		txu := &helper{
<<<<<<< HEAD
			origin: u.origin,
			client: tx.Client(),
		}

		if err := txu.uploadApplications(ctx); err != nil {
			return fmt.Errorf("failed to uploadPrimary applications: %w", err)
		}

		if err := txu.uploadCalculations(ctx, calculations); err != nil {
			return fmt.Errorf("failed to uploadPrimary calculations: %w", err)
=======
			client:      tx.Client(),
			payload:     u.payload,
			headingsMap: u.headingsMap, // Pass map to transaction helper
			runID:       u.runID,
		}

		if len(u.payload.Applications) > 0 {
			if err := txu.uploadApplications(ctx, u.payload.Applications, u.payload.Students); err != nil {
				return fmt.Errorf("failed to uploadPrimary applications: %w", err)
			}
		}

		if len(u.payload.Calculations) > 0 {
			if err := txu.uploadCalculations(ctx, u.payload.Calculations); err != nil {
				return fmt.Errorf("failed to uploadPrimary calculations: %w", err)
			}
>>>>>>> b63a1454
		}

		return nil
	})
}

<<<<<<< HEAD
func (u *helper) uploadApplications(ctx context.Context) error {
	var v []struct {
		Max int `json:"max"`
	}
	if err := u.client.Application.Query().Aggregate(ent.Max("iteration")).Scan(ctx, &v); err != nil {
		return fmt.Errorf("failed to get max application iteration: %w", err)
	}
	nextIteration := v[0].Max + 1

	for _, student := range u.origin.Students() {
		applications := student.Applications()

		for i := range applications {
			a := &applications[i]

			h, err := u.heading(ctx, a.Heading())
=======
func (u *helper) uploadApplications(ctx context.Context, applications []core.ApplicationDTO, students []core.StudentDTO) error {
	// Create a map of student ID to OriginalSubmitted for fast lookup
	studentOriginalMap := make(map[string]bool)
	for _, student := range students {
		studentOriginalMap[student.ID] = student.OriginalSubmitted
	}

	for _, app := range applications {
		h, err := u.headingByCode(ctx, app.HeadingCode)

		if err != nil {
			return err
		}
>>>>>>> b63a1454

		originalSubmitted := studentOriginalMap[app.StudentID]

<<<<<<< HEAD
			err = u.client.Application.Create().
				SetStudentID(a.StudentID()).
				SetPriority(a.Priority()).
				SetCompetitionType(a.CompetitionType()).
				SetRatingPlace(a.RatingPlace()).
				SetScore(a.Score()).
				SetIteration(nextIteration).
				SetHeading(h).
				Exec(ctx)
=======
		err = u.client.Application.Create().
			SetStudentID(app.StudentID).
			SetPriority(app.Priority).
			SetCompetitionType(app.CompetitionType).
			SetRatingPlace(app.RatingPlace).
			SetScore(app.Score).
			SetOriginalSubmitted(originalSubmitted).
			SetRunID(u.runID).
			SetHeading(h).
			Exec(ctx)
>>>>>>> b63a1454

		if err != nil {
			return fmt.Errorf("failed to create application for student %s: %w", app.StudentID, err)
		}
	}

	return nil
}

<<<<<<< HEAD
func (u *helper) uploadCalculations(ctx context.Context, calculations []core.CalculationResult) error {
	var v []struct {
		Max int `json:"max"`
	}
	if err := u.client.Calculation.Query().Aggregate(ent.Max("iteration")).Scan(ctx, &v); err != nil {
		return fmt.Errorf("failed to get max calculation iteration: %w", err)
	}
	nextIteration := v[0].Max + 1

	for i := range calculations {
		result := &calculations[i]

		h, err := u.heading(ctx, result.Heading)
=======
func (u *helper) uploadCalculations(ctx context.Context, calculations []core.CalculationResultDTO) error {
	for _, result := range calculations {
		h, err := u.headingByCode(ctx, result.HeadingCode)
>>>>>>> b63a1454

		if err != nil {
			return err
		}

		for j, student := range result.Admitted {
			admittedPlace := j + 1 // Places are 1-based

			err = u.client.Calculation.Create().
<<<<<<< HEAD
				SetStudentID(student.ID()).
				SetAdmittedPlace(admittedPlace).
				SetIteration(nextIteration).
=======
				SetStudentID(student.ID).
				SetAdmittedPlace(admittedPlace).
				SetRunID(u.runID).
>>>>>>> b63a1454
				SetHeading(h).
				Exec(ctx)

			if err != nil {
				return fmt.Errorf("failed to create calculation for student %s in heading %s: %v",
<<<<<<< HEAD
					student.ID(), h.Code, err)
=======
					student.ID, h.Code, err)
>>>>>>> b63a1454
			}
		}

	}

	return nil
}

<<<<<<< HEAD
func (u *helper) heading(ctx context.Context, h *core.Heading) (*ent.Heading, error) {
	if h == nil {
		return nil, fmt.Errorf("heading is nil")
	}

	// Try to find the heading by its full code
	existingHeading, err := u.client.Heading.Query().Where(heading.Code(h.FullCode())).First(ctx)
=======
// headingByCode finds or creates a heading by its code (which should be in FullCode format)
func (u *helper) headingByCode(ctx context.Context, headingCode string) (*ent.Heading, error) {
	if headingCode == "" {
		return nil, fmt.Errorf("heading code is empty")
	}

	// Try to find the heading by its code
	existingHeading, err := u.client.Heading.Query().Where(heading.Code(headingCode)).First(ctx)
>>>>>>> b63a1454

	if err != nil && !ent.IsNotFound(err) {
		return nil, fmt.Errorf("failed to query heading %s: %w", headingCode, err)
	}

	if existingHeading != nil {
		return existingHeading, nil
	}

<<<<<<< HEAD
	// If not found, create a new heading
	return u.createHeading(ctx, h)
}

func (u *helper) varsity(ctx context.Context, code string) (*ent.Varsity, error) {
	if code == "" {
		return nil, fmt.Errorf("varsity code is empty")
	}

	// Try to find the varsity by its code
	v, err := u.client.Varsity.Query().Where(varsity.Code(code)).First(ctx)

	if err != nil && !ent.IsNotFound(err) {
		return nil, fmt.Errorf("failed to query varsity %s: %w", code, err)
	}

	if v != nil {
		return v, nil
	}

	// If not found, create a new varsity
	return u.createVarsity(ctx, code, code)
}

func (u *helper) createHeading(ctx context.Context, h *core.Heading) (*ent.Heading, error) {
	v, err := u.client.Varsity.Query().Where(varsity.Code(h.VarsityCode())).First(ctx)
=======
	// If not found, try to create it from the payload's DTOs
	headingDTO, ok := u.headingsMap[headingCode]
	if !ok {
		// This case should ideally not happen if the payload is well-formed.
		// It means an application or calculation refers to a heading not described in the payload.
		return nil, fmt.Errorf("heading %s not found in payload DTOs", headingCode)
	}

	// Extract varsity code from heading code
	var varsityCode string
	if colonIndex := strings.LastIndex(headingCode, ":"); colonIndex > 0 {
		varsityCode = headingCode[:colonIndex]
	} else {
		varsityCode = u.payload.VarsityCode // Fallback to the main varsity code
	}

	return u.createHeadingFromDTO(ctx, headingDTO, varsityCode)
}

// createHeadingFromDTO creates a new heading in the database from a DTO.
func (u *helper) createHeadingFromDTO(ctx context.Context, dto core.HeadingDTO, varsityCode string) (*ent.Heading, error) {
	// Ensure varsity exists
	v, err := u.varsity(ctx, varsityCode)
	if err != nil {
		return nil, fmt.Errorf("failed to get or create varsity %s for heading %s: %w", varsityCode, dto.Code, err)
	}

	// Create heading with full information from the DTO
	err = u.client.Heading.Create().
		SetCode(dto.Code).
		SetName(dto.Name).
		SetRegularCapacity(dto.RegularCapacity).
		SetTargetQuotaCapacity(dto.TargetQuotaCapacity).
		SetDedicatedQuotaCapacity(dto.DedicatedQuotaCapacity).
		SetSpecialQuotaCapacity(dto.SpecialQuotaCapacity).
		SetVarsity(v).
		Exec(ctx)
	if err != nil {
		return nil, fmt.Errorf("failed to create heading %s from DTO: %w", dto.Code, err)
	}
>>>>>>> b63a1454

	created, err := u.client.Heading.Query().Where(heading.Code(dto.Code)).Only(ctx)
	if err != nil {
		return nil, fmt.Errorf("failed to retrieve created heading %s: %w", dto.Code, err)
	}

<<<<<<< HEAD
	if v == nil {
		v, err = u.createVarsity(ctx, h.VarsityCode(), h.VarsityPrettyName())
=======
	slog.Info("created heading from DTO", "code", created.Code, "name", created.Name)
	return created, nil
}
>>>>>>> b63a1454

func (u *helper) varsity(ctx context.Context, code string) (*ent.Varsity, error) {
	if code == "" {
		return nil, fmt.Errorf("varsity code is empty")
	}

	// Try to find the varsity by its code
	v, err := u.client.Varsity.Query().Where(varsity.Code(code)).First(ctx)

<<<<<<< HEAD
	err = u.client.Heading.Create().
		SetCode(h.FullCode()).
		SetName(h.PrettyName()).
		SetRegularCapacity(c.Regular).
		SetTargetQuotaCapacity(c.TargetQuota).
		SetDedicatedQuotaCapacity(c.DedicatedQuota).
		SetSpecialQuotaCapacity(c.SpecialQuota).
		SetVarsity(v).
		Exec(ctx)
=======
	if err != nil && !ent.IsNotFound(err) {
		return nil, fmt.Errorf("failed to query varsity %s: %w", code, err)
	}
>>>>>>> b63a1454

	if v != nil {
		return v, nil
	}

<<<<<<< HEAD
	save, err := u.client.Heading.Query().Where(heading.Code(h.FullCode())).Only(ctx)

	if err != nil {
		return nil, fmt.Errorf("failed to retrieve created heading %s: %w", h.FullCode(), err)
	}

	slog.Info("created new heading", "code", save.Code, "name", save.Name)
	return save, nil
=======
	// If not found, create a new varsity using payload information
	prettyName := u.payload.VarsityName
	if prettyName == "" {
		prettyName = code // fallback to code if no pretty name
	}
	return u.createVarsity(ctx, code, prettyName)
>>>>>>> b63a1454
}

func (u *helper) createVarsity(ctx context.Context, code, prettyName string) (*ent.Varsity, error) {
	err := u.client.Varsity.Create().
		SetCode(code).
		SetName(prettyName).
		Exec(ctx)

	if err != nil {
		return nil, fmt.Errorf("failed to create varsity %s: %w", code, err)
	}

	save, err := u.client.Varsity.Query().Where(varsity.Code(code)).Only(ctx)

	if err != nil {
		return nil, fmt.Errorf("failed to retrieve created varsity %s: %w", code, err)
	}

	return save, nil
}<|MERGE_RESOLUTION|>--- conflicted
+++ resolved
@@ -17,23 +17,6 @@
 	calculationsLockID = 2
 )
 
-<<<<<<< HEAD
-func Primary(ctx context.Context, client *ent.Client, origin *core.VarsityCalculator, results []core.CalculationResult) error {
-	h := &helper{
-		origin: origin,
-		client: client,
-	}
-
-	return h.doUploadPrimary(ctx, results)
-}
-
-type helper struct {
-	origin *core.VarsityCalculator
-	client *ent.Client
-}
-
-func (u *helper) doUploadPrimary(ctx context.Context, calculations []core.CalculationResult) (err error) {
-=======
 func Primary(ctx context.Context, client *ent.Client, runID int, payload *core.UploadPayload) error {
 	// Create a map for quick heading DTO lookups
 	headingsMap := make(map[string]core.HeadingDTO, len(payload.Headings))
@@ -59,7 +42,6 @@
 }
 
 func (u *helper) doUploadPrimary(ctx context.Context) (err error) {
->>>>>>> b63a1454
 	return utils.WithTx(ctx, u.client, func(tx *ent.Tx) error {
 		if err := lock(ctx, tx, applicationsLockID); err != nil {
 			return err
@@ -72,18 +54,6 @@
 		defer unlock(ctx, tx, calculationsLockID)
 
 		txu := &helper{
-<<<<<<< HEAD
-			origin: u.origin,
-			client: tx.Client(),
-		}
-
-		if err := txu.uploadApplications(ctx); err != nil {
-			return fmt.Errorf("failed to uploadPrimary applications: %w", err)
-		}
-
-		if err := txu.uploadCalculations(ctx, calculations); err != nil {
-			return fmt.Errorf("failed to uploadPrimary calculations: %w", err)
-=======
 			client:      tx.Client(),
 			payload:     u.payload,
 			headingsMap: u.headingsMap, // Pass map to transaction helper
@@ -100,31 +70,12 @@
 			if err := txu.uploadCalculations(ctx, u.payload.Calculations); err != nil {
 				return fmt.Errorf("failed to uploadPrimary calculations: %w", err)
 			}
->>>>>>> b63a1454
 		}
 
 		return nil
 	})
 }
 
-<<<<<<< HEAD
-func (u *helper) uploadApplications(ctx context.Context) error {
-	var v []struct {
-		Max int `json:"max"`
-	}
-	if err := u.client.Application.Query().Aggregate(ent.Max("iteration")).Scan(ctx, &v); err != nil {
-		return fmt.Errorf("failed to get max application iteration: %w", err)
-	}
-	nextIteration := v[0].Max + 1
-
-	for _, student := range u.origin.Students() {
-		applications := student.Applications()
-
-		for i := range applications {
-			a := &applications[i]
-
-			h, err := u.heading(ctx, a.Heading())
-=======
 func (u *helper) uploadApplications(ctx context.Context, applications []core.ApplicationDTO, students []core.StudentDTO) error {
 	// Create a map of student ID to OriginalSubmitted for fast lookup
 	studentOriginalMap := make(map[string]bool)
@@ -138,21 +89,9 @@
 		if err != nil {
 			return err
 		}
->>>>>>> b63a1454
 
 		originalSubmitted := studentOriginalMap[app.StudentID]
 
-<<<<<<< HEAD
-			err = u.client.Application.Create().
-				SetStudentID(a.StudentID()).
-				SetPriority(a.Priority()).
-				SetCompetitionType(a.CompetitionType()).
-				SetRatingPlace(a.RatingPlace()).
-				SetScore(a.Score()).
-				SetIteration(nextIteration).
-				SetHeading(h).
-				Exec(ctx)
-=======
 		err = u.client.Application.Create().
 			SetStudentID(app.StudentID).
 			SetPriority(app.Priority).
@@ -163,7 +102,6 @@
 			SetRunID(u.runID).
 			SetHeading(h).
 			Exec(ctx)
->>>>>>> b63a1454
 
 		if err != nil {
 			return fmt.Errorf("failed to create application for student %s: %w", app.StudentID, err)
@@ -173,25 +111,9 @@
 	return nil
 }
 
-<<<<<<< HEAD
-func (u *helper) uploadCalculations(ctx context.Context, calculations []core.CalculationResult) error {
-	var v []struct {
-		Max int `json:"max"`
-	}
-	if err := u.client.Calculation.Query().Aggregate(ent.Max("iteration")).Scan(ctx, &v); err != nil {
-		return fmt.Errorf("failed to get max calculation iteration: %w", err)
-	}
-	nextIteration := v[0].Max + 1
-
-	for i := range calculations {
-		result := &calculations[i]
-
-		h, err := u.heading(ctx, result.Heading)
-=======
 func (u *helper) uploadCalculations(ctx context.Context, calculations []core.CalculationResultDTO) error {
 	for _, result := range calculations {
 		h, err := u.headingByCode(ctx, result.HeadingCode)
->>>>>>> b63a1454
 
 		if err != nil {
 			return err
@@ -201,25 +123,15 @@
 			admittedPlace := j + 1 // Places are 1-based
 
 			err = u.client.Calculation.Create().
-<<<<<<< HEAD
-				SetStudentID(student.ID()).
-				SetAdmittedPlace(admittedPlace).
-				SetIteration(nextIteration).
-=======
 				SetStudentID(student.ID).
 				SetAdmittedPlace(admittedPlace).
 				SetRunID(u.runID).
->>>>>>> b63a1454
 				SetHeading(h).
 				Exec(ctx)
 
 			if err != nil {
 				return fmt.Errorf("failed to create calculation for student %s in heading %s: %v",
-<<<<<<< HEAD
-					student.ID(), h.Code, err)
-=======
 					student.ID, h.Code, err)
->>>>>>> b63a1454
 			}
 		}
 
@@ -228,15 +140,6 @@
 	return nil
 }
 
-<<<<<<< HEAD
-func (u *helper) heading(ctx context.Context, h *core.Heading) (*ent.Heading, error) {
-	if h == nil {
-		return nil, fmt.Errorf("heading is nil")
-	}
-
-	// Try to find the heading by its full code
-	existingHeading, err := u.client.Heading.Query().Where(heading.Code(h.FullCode())).First(ctx)
-=======
 // headingByCode finds or creates a heading by its code (which should be in FullCode format)
 func (u *helper) headingByCode(ctx context.Context, headingCode string) (*ent.Heading, error) {
 	if headingCode == "" {
@@ -245,7 +148,6 @@
 
 	// Try to find the heading by its code
 	existingHeading, err := u.client.Heading.Query().Where(heading.Code(headingCode)).First(ctx)
->>>>>>> b63a1454
 
 	if err != nil && !ent.IsNotFound(err) {
 		return nil, fmt.Errorf("failed to query heading %s: %w", headingCode, err)
@@ -255,34 +157,6 @@
 		return existingHeading, nil
 	}
 
-<<<<<<< HEAD
-	// If not found, create a new heading
-	return u.createHeading(ctx, h)
-}
-
-func (u *helper) varsity(ctx context.Context, code string) (*ent.Varsity, error) {
-	if code == "" {
-		return nil, fmt.Errorf("varsity code is empty")
-	}
-
-	// Try to find the varsity by its code
-	v, err := u.client.Varsity.Query().Where(varsity.Code(code)).First(ctx)
-
-	if err != nil && !ent.IsNotFound(err) {
-		return nil, fmt.Errorf("failed to query varsity %s: %w", code, err)
-	}
-
-	if v != nil {
-		return v, nil
-	}
-
-	// If not found, create a new varsity
-	return u.createVarsity(ctx, code, code)
-}
-
-func (u *helper) createHeading(ctx context.Context, h *core.Heading) (*ent.Heading, error) {
-	v, err := u.client.Varsity.Query().Where(varsity.Code(h.VarsityCode())).First(ctx)
-=======
 	// If not found, try to create it from the payload's DTOs
 	headingDTO, ok := u.headingsMap[headingCode]
 	if !ok {
@@ -323,21 +197,15 @@
 	if err != nil {
 		return nil, fmt.Errorf("failed to create heading %s from DTO: %w", dto.Code, err)
 	}
->>>>>>> b63a1454
 
 	created, err := u.client.Heading.Query().Where(heading.Code(dto.Code)).Only(ctx)
 	if err != nil {
 		return nil, fmt.Errorf("failed to retrieve created heading %s: %w", dto.Code, err)
 	}
 
-<<<<<<< HEAD
-	if v == nil {
-		v, err = u.createVarsity(ctx, h.VarsityCode(), h.VarsityPrettyName())
-=======
 	slog.Info("created heading from DTO", "code", created.Code, "name", created.Name)
 	return created, nil
 }
->>>>>>> b63a1454
 
 func (u *helper) varsity(ctx context.Context, code string) (*ent.Varsity, error) {
 	if code == "" {
@@ -347,43 +215,20 @@
 	// Try to find the varsity by its code
 	v, err := u.client.Varsity.Query().Where(varsity.Code(code)).First(ctx)
 
-<<<<<<< HEAD
-	err = u.client.Heading.Create().
-		SetCode(h.FullCode()).
-		SetName(h.PrettyName()).
-		SetRegularCapacity(c.Regular).
-		SetTargetQuotaCapacity(c.TargetQuota).
-		SetDedicatedQuotaCapacity(c.DedicatedQuota).
-		SetSpecialQuotaCapacity(c.SpecialQuota).
-		SetVarsity(v).
-		Exec(ctx)
-=======
 	if err != nil && !ent.IsNotFound(err) {
 		return nil, fmt.Errorf("failed to query varsity %s: %w", code, err)
 	}
->>>>>>> b63a1454
 
 	if v != nil {
 		return v, nil
 	}
 
-<<<<<<< HEAD
-	save, err := u.client.Heading.Query().Where(heading.Code(h.FullCode())).Only(ctx)
-
-	if err != nil {
-		return nil, fmt.Errorf("failed to retrieve created heading %s: %w", h.FullCode(), err)
-	}
-
-	slog.Info("created new heading", "code", save.Code, "name", save.Name)
-	return save, nil
-=======
 	// If not found, create a new varsity using payload information
 	prettyName := u.payload.VarsityName
 	if prettyName == "" {
 		prettyName = code // fallback to code if no pretty name
 	}
 	return u.createVarsity(ctx, code, prettyName)
->>>>>>> b63a1454
 }
 
 func (u *helper) createVarsity(ctx context.Context, code, prettyName string) (*ent.Varsity, error) {
