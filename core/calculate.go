package core

import (
<<<<<<< HEAD
	"container/heap"
	"container/list" // Added for O(1) queue operations
	"fmt"
	"log"
=======
	"bytes"
	"container/heap"
	"container/list" // Added for O(1) queue operations
	"encoding/gob"
	"fmt"
>>>>>>> b63a1454
	"log/slog"
	"math/rand"
	"sort"
	"strings"
	"sync"
	"time"
)

// Capacities hold the quotas and capacities of a heading for different competition types.
// If any quota is not used fully, the remaining places are available for Regular and BVI competitors.
// Max num of students who can be admitted to a heading is the sum of all quotas and the Regular capacity.
// Max num of students who can be admitted using each quota is limited by the corresponding field in Capacities.
// If a student fails to be admitted to a heading using their quota, they fail at all;
// quotas don't fall back to each other nor to the Regular capacity.
type Capacities struct {
	Regular        int // Guaranteed number of places for Regular & BVI competitors
	TargetQuota    int
	DedicatedQuota int
	SpecialQuota   int
}

// Helper for Capacities to get quota capacity by type.
func (c Capacities) quotaCapacity(compType Competition) int {
	switch compType {
	case CompetitionTargetQuota:
		return c.TargetQuota
	case CompetitionDedicatedQuota:
		return c.DedicatedQuota
	case CompetitionSpecialQuota:
		return c.SpecialQuota
	default:
		// This case should ideally not be reached if compType is a valid quota type.
		// Return 0 or handle as an error, depending on desired strictness.
		slog.Warn("quotaCapacity called with non-quota competition type", "type", compType.String())
		return 0
	}
}

func (c Capacities) String() string {
	return fmt.Sprintf("[S%d/D%d/T%d/G%d]",
		c.SpecialQuota, c.DedicatedQuota, c.TargetQuota, c.Regular,
	)
}

// PrintRvalue returns a string representation of the Capacities struct as a Go literal.
func (c Capacities) PrintRvalue() string {
	return fmt.Sprintf(`Capacities{
			Regular:        %d,
			TargetQuota:    %d,
			DedicatedQuota: %d,
			SpecialQuota:   %d,
		}`, c.Regular, c.TargetQuota, c.DedicatedQuota, c.SpecialQuota)
}

type Competition int

// Competition represents the type of competition for a student's application.
const (
	CompetitionRegular Competition = iota
	CompetitionBVI
	CompetitionTargetQuota
	CompetitionDedicatedQuota
	CompetitionSpecialQuota
)

func (c Competition) String() string {
	switch c {
	case CompetitionRegular:
		return "Regular"
	case CompetitionBVI:
		return "BVI"
	case CompetitionTargetQuota:
		return "TargetQuota"
	case CompetitionDedicatedQuota:
		return "DedicatedQuota"
	case CompetitionSpecialQuota:
		return "SpecialQuota"
	default:
		return "UnknownCompetition"
	}
}

// Application represents a student's application to a specific heading.
type Application struct {
	// The student who made this application.
	student *Student
	// The heading to which the application is made.
	heading *Heading
	// The student's rating place for this application (lower is better).
	ratingPlace int
	// The priority of this application (e.g., 1st choice is 1; lower is higher priority).
	priority int
	// The type of competition for this application.
	competitionType Competition
	// The score of the student in this application, used for further uploading
	score int
}

func (a *Application) RatingPlace() int {
	return a.ratingPlace
}

func (a *Application) Priority() int {
	return a.priority
}

func (a *Application) CompetitionType() Competition {
	return a.competitionType
}

func (a *Application) Heading() *Heading {
	return a.heading
}

func (a *Application) StudentID() string {
	return a.student.IDValue
}

func (a *Application) Score() int {
	return a.score
}

// Student represents a student in the system.
type Student struct {
	mu sync.Mutex
	// Unique identifier of the student. Exported to allow gob encoding.
	IDValue string
	// List of applications made by the student, sorted by priority (ascending, e.g., priority 1 first).
	applications []*Application
	// If true, the student has withdrawn their application from this varsity and is ignored in calculations.
	quit bool
	// If true, the student has submitted their original documents for this varsity. Students who did can't be
	// thrown out when simulating percentage-drain of original certificates
	originalSubmitted bool
}

func (s *Student) Quit() bool {
	return s.quit
}

func (s *Student) Applications() []*Application {
	return s.applications
}

func (s *Student) ID() string {
	return s.IDValue
}

// application retrieves the student's highest priority application details for a specific heading.
// It panics if no application is found for the given heading for this student.
// WARNING: This might not be suitable for all contexts if a student has multiple applications
// to the same heading with different competition types/priorities and the specific one is needed.
func (s *Student) application(heading *Heading) *Application {
	for _, app := range s.applications {
		if app.heading == heading {
			return app
		}
	}
	panic("student has no application for the specified heading")
}

// addApplication adds a new application for the student and keeps the applications list sorted by priority.
func (s *Student) addApplication(heading *Heading, ratingPlace int, priority int, competitionType Competition, score int) {
	s.mu.Lock()

	app := Application{
		student:         s, // Link student to application
		heading:         heading,
		ratingPlace:     ratingPlace,
		priority:        priority,
		competitionType: competitionType,
		score:           score,
	}

	defer func() {
		// Ensure applications are sorted by priority (ascending).
		sort.Slice(s.applications, func(i, j int) bool {
			return s.applications[i].priority < s.applications[j].priority
		})

		s.mu.Unlock()
	}()

	// Ensure we always have only one application per heading for each student with best competition type.

	for i, existingApp := range s.applications {
		if existingApp.heading.Code() == heading.Code() {
			// If we already have an application for this heading, check if the new one is better.
			if competitionPrecedence(competitionType) > competitionPrecedence(existingApp.competitionType) {
				// Replace the existing application with the new one.
				s.applications[i] = &app

				return
			} else if competitionPrecedence(competitionType) == competitionPrecedence(existingApp.competitionType) &&
				ratingPlace < existingApp.ratingPlace {
				// If competition types are equal, keep the one with lower ratingPlace.
				s.applications[i] = &app

				return
			}
			// Otherwise, do not add this application as it is worse than the existing one.
			return
		}
	}

	s.applications = append(s.applications, &app)
}

// Heading represents a program or specialization within a varsity.
type Heading struct {
	// Unique identifier for the heading. Exported so that encoding/gob can access it.
	CodeValue string
	// The varsity associated with this heading (kept unexported to avoid deep gob encoding).
	varsity *VarsityCalculator
	// Maximum number of students that can be admitted to this heading using various quotas and general competition.
	CapacitiesValue Capacities
	// A human-readable code or identifier for the heading.
	PrettyNameValue string

	// Cached vars for serialization. They are skipped by gob as we implement custom encoding but kept for runtime access.
	varsityCodeCached       string
	varsityPrettyNameCached string
}

// Capacities returns the capacities of the heading, including quotas of different types.
func (h *Heading) Capacities() Capacities {
	return h.CapacitiesValue
}

func (h *Heading) TotalCapacity() int {
	// Total capacity is the sum of all quotas and the Regular capacity.
	return h.CapacitiesValue.Regular +
		h.CapacitiesValue.TargetQuota +
		h.CapacitiesValue.DedicatedQuota +
		h.CapacitiesValue.SpecialQuota
}

// PrettyName returns the human-readable name of the heading.
func (h *Heading) PrettyName() string {
	return h.PrettyNameValue
}

// Code returns the unique identifier of the heading.
func (h *Heading) Code() string {
	return h.CodeValue
}

func (h *Heading) FullCode() string {
	// Provide safe fallback if varsity pointer is nil (e.g., after gob decoding).
	if h.varsity == nil {
		return h.CodeValue // fall back to heading code only
	}
	return fmt.Sprintf("%s:%s", h.varsity.code, h.CodeValue)
}

func (h *Heading) VarsityCode() string {
	if h.varsity != nil {
		return h.varsity.code
	}
	if h.varsityCodeCached != "" {
		return h.varsityCodeCached
	}
	return "unknown"
}

func (h *Heading) VarsityPrettyName() string {
	if h.varsity != nil {
		return h.varsity.prettyName
	}
	if h.varsityPrettyNameCached != "" {
		return h.varsityPrettyNameCached
	}
	return "unknown"
}

// outscores determines if application app1 is better than application app2 for this heading.
// A lower ratingPlace is considered better.
// ApplicationsCache of better competition type beat applications of any lower one.
func (h *Heading) outscores(app1 *Application, app2 *Application) bool {
	// First, compare competition types
	if app1.competitionType < app2.competitionType {
		return false
	}
	if app1.competitionType > app2.competitionType {
		return true
	}

	// If competition types are the same, compare by ratingPlace
	return app1.ratingPlace < app2.ratingPlace
}

// VarsityCalculator handles the admission calculation process for a university.

// CalculationResult holds the outcome of the admission process for a single heading.
type CalculationResult struct {
	// The heading for which this calculation result is generated.
	Heading *Heading
	// List of students admitted to the heading, sorted according to admission criteria (e.g., quota, BVI, Regular, then rating).
	Admitted []*Student
}

func (r *CalculationResult) PassingScore() (int, error) {
	if len(r.Admitted) == 0 {
		return 0, fmt.Errorf("no students admitted for heading %s", r.Heading.FullCode())
	}

	// return score of the last admitted student with heading code == r's heading code
	lastAdmitted := r.Admitted[len(r.Admitted)-1]

	for _, app := range lastAdmitted.applications {
		if app.heading.FullCode() == r.Heading.FullCode() {
			return app.score, nil
		}
	}

	return 0, fmt.Errorf("no needle application found for last admitted student %s in heading %s", lastAdmitted.ID(), r.Heading.FullCode())
}

func (r *CalculationResult) LastAdmittedRatingPlace() (int, error) {
	if len(r.Admitted) == 0 {
		return 0, fmt.Errorf("no students admitted for heading %s", r.Heading.FullCode())
	}

	// return ratingPlace of the last admitted student with heading code == r's heading code
	lastAdmitted := r.Admitted[len(r.Admitted)-1]

	for _, app := range lastAdmitted.applications {
		if app.heading.FullCode() == r.Heading.FullCode() {
			return app.ratingPlace, nil
		}
	}

	return 0, fmt.Errorf("no needle application found for last admitted student %s in heading %s", lastAdmitted.ID(), r.Heading.FullCode())
}

// HeadingAdmissionState tracks the admission status for a single heading.
// THIS STRUCT IS REPLACED/MODIFIED SIGNIFICANTLY FOR GALE-SHAPLEY
/*
type HeadingAdmissionState struct {
	heading         *Heading
	quotaAdmitted   map[Competition][]Application // Keyed by Target, Dedicated, Special; stores the applications.
	generalAdmitted []Application                 // BVI and Regular applications, sorted by BVI > Regular, then rating.
}

// NewHeadingAdmissionState creates a new state for a heading.
func NewHeadingAdmissionState(h *Heading) *HeadingAdmissionState {
	return &HeadingAdmissionState{
		heading: h,
		quotaAdmitted: map[Competition][]Application{
			CompetitionTargetQuota:    make([]Application, 0),
			CompetitionDedicatedQuota: make([]Application, 0),
			CompetitionSpecialQuota:   make([]Application, 0),
		},
		generalAdmitted: make([]Application, 0),
	}
}
*/

// removeStudentFromOldPlacement removes a specific application from its recorded placement.
// THIS FUNCTION IS NO LONGER NEEDED WITH GALE-SHAPLEY
/*
func removeStudentFromOldPlacement(
	appToRemove Application,
	admissionStates map[*Heading]*HeadingAdmissionState,
) {
	oldHeadingState, ok := admissionStates[appToRemove.heading]
	if !ok {
		// Should not happen if appToRemove was genuinely placed
		return
	}

	removed := false
	switch appToRemove.competitionType {
	case CompetitionTargetQuota, CompetitionDedicatedQuota, CompetitionSpecialQuota:
		oldAppList := oldHeadingState.quotaAdmitted[appToRemove.competitionType]
		newAppList := make([]Application, 0, len(oldAppList))
		for _, appInList := range oldAppList {
			// Compare by all key fields to ensure we remove the exact application
			if !(appInList.student == appToRemove.student &&
				appInList.heading == appToRemove.heading &&
				appInList.priority == appToRemove.priority &&
				appInList.competitionType == appToRemove.competitionType &&
				appInList.ratingPlace == appToRemove.ratingPlace) {
				newAppList = append(newAppList, appInList)
			} else {
				removed = true
			}
		}
		if removed {
			oldHeadingState.quotaAdmitted[appToRemove.competitionType] = newAppList
		}

	case CompetitionBVI, CompetitionRegular:
		oldAppList := oldHeadingState.generalAdmitted
		newAppList := make([]Application, 0, len(oldAppList))
		for _, appInList := range oldAppList {
			if !(appInList.student == appToRemove.student &&
				appInList.heading == appToRemove.heading &&
				appInList.priority == appToRemove.priority &&
				appInList.competitionType == appToRemove.competitionType &&
				appInList.ratingPlace == appToRemove.ratingPlace) {
				newAppList = append(newAppList, appInList)
			} else {
				removed = true
			}
		}
		if removed {
			oldHeadingState.generalAdmitted = newAppList
		}
	}
}
*/

// --- Start Heap Implementations for Gale-Shapley ---

// QuotaApplicationHeap stores applications for a specific quota type for a heading.
// It's a min-heap where the root is the *least preferred* (highest ratingPlace) accepted student.
type QuotaApplicationHeap struct {
<<<<<<< HEAD
	applications []Application
	// heading field is not strictly needed here as comparison is only on ratingPlace
}

func (h QuotaApplicationHeap) Len() int { return len(h.applications) }
func (h QuotaApplicationHeap) Less(i, j int) bool {
	// Higher ratingPlace is worse. We want the root to be the student with the highest ratingPlace.
	return h.applications[i].ratingPlace > h.applications[j].ratingPlace
}
func (h QuotaApplicationHeap) Swap(i, j int) {
	h.applications[i], h.applications[j] = h.applications[j], h.applications[i]
}
func (h *QuotaApplicationHeap) Push(x interface{}) {
	h.applications = append(h.applications, x.(Application))
=======
	applications []*Application
	// heading field is not strictly needed here as comparison is only on ratingPlace
}

func (h *QuotaApplicationHeap) Len() int { return len(h.applications) }
func (h *QuotaApplicationHeap) Less(i, j int) bool {
	// Higher ratingPlace is worse. We want the root to be the student with the highest ratingPlace.
	return h.applications[i].ratingPlace > h.applications[j].ratingPlace
}
func (h *QuotaApplicationHeap) Swap(i, j int) {
	h.applications[i], h.applications[j] = h.applications[j], h.applications[i]
}
func (h *QuotaApplicationHeap) Push(x interface{}) {
	h.applications = append(h.applications, x.(*Application))
>>>>>>> b63a1454
}
func (h *QuotaApplicationHeap) Pop() interface{} {
	old := h.applications
	n := len(old)
	app := old[n-1]
	h.applications = old[0 : n-1]
	return app
}

// GeneralApplicationHeap stores applications for general competition (Regular/BVI) for a heading.
// It's a min-heap where the root is the *least preferred* accepted student according to outscores.
type GeneralApplicationHeap struct {
<<<<<<< HEAD
	applications []Application
	heading      *Heading // Essential for the outscores method
}

func (h GeneralApplicationHeap) Len() int { return len(h.applications) }
func (h GeneralApplicationHeap) Less(i, j int) bool {
=======
	applications []*Application
	heading      *Heading // Essential for the outscores method
}

func (h *GeneralApplicationHeap) Len() int { return len(h.applications) }
func (h *GeneralApplicationHeap) Less(i, j int) bool {
>>>>>>> b63a1454
	// We want the root to be the "worst" student.
	// If app[j] outscores app[i], then app[i] is worse than app[j].
	return h.heading.outscores(h.applications[j], h.applications[i])
}
<<<<<<< HEAD
func (h GeneralApplicationHeap) Swap(i, j int) {
	h.applications[i], h.applications[j] = h.applications[j], h.applications[i]
}
func (h *GeneralApplicationHeap) Push(x interface{}) {
	h.applications = append(h.applications, x.(Application))
=======
func (h *GeneralApplicationHeap) Swap(i, j int) {
	h.applications[i], h.applications[j] = h.applications[j], h.applications[i]
}
func (h *GeneralApplicationHeap) Push(x interface{}) {
	h.applications = append(h.applications, x.(*Application))
>>>>>>> b63a1454
}
func (h *GeneralApplicationHeap) Pop() interface{} {
	old := h.applications
	n := len(old)
	app := old[n-1]
	h.applications = old[0 : n-1]
	return app
}

// --- End Heap Implementations ---

// HeadingAdmissionStateGS tracks the admission status for a single heading using heaps for Gale-Shapley.
type HeadingAdmissionStateGS struct {
	heading         *Heading
	quotaAdmitted   map[Competition]heap.Interface // Stores *QuotaApplicationHeap
	generalAdmitted heap.Interface                 // Stores *GeneralApplicationHeap
}

// NewHeadingAdmissionStateGS creates a new state for a heading for Gale-Shapley.
func NewHeadingAdmissionStateGS(h *Heading) *HeadingAdmissionStateGS {
	state := &HeadingAdmissionStateGS{
		heading: h,
		quotaAdmitted: map[Competition]heap.Interface{
<<<<<<< HEAD
			CompetitionTargetQuota:    &QuotaApplicationHeap{applications: make([]Application, 0, h.capacities.TargetQuota)},
			CompetitionDedicatedQuota: &QuotaApplicationHeap{applications: make([]Application, 0, h.capacities.DedicatedQuota)},
			CompetitionSpecialQuota:   &QuotaApplicationHeap{applications: make([]Application, 0, h.capacities.SpecialQuota)},
		},
		generalAdmitted: &GeneralApplicationHeap{applications: make([]Application, 0, h.capacities.Regular), heading: h},
	}
	// Initialize the heaps
	if h.capacities.TargetQuota > 0 {
		heap.Init(state.quotaAdmitted[CompetitionTargetQuota])
	}
	if h.capacities.DedicatedQuota > 0 {
		heap.Init(state.quotaAdmitted[CompetitionDedicatedQuota])
	}
	if h.capacities.SpecialQuota > 0 {
		heap.Init(state.quotaAdmitted[CompetitionSpecialQuota])
	}
	if h.capacities.Regular > 0 {
=======
			CompetitionTargetQuota:    &QuotaApplicationHeap{applications: make([]*Application, 0, h.CapacitiesValue.TargetQuota)},
			CompetitionDedicatedQuota: &QuotaApplicationHeap{applications: make([]*Application, 0, h.CapacitiesValue.DedicatedQuota)},
			CompetitionSpecialQuota:   &QuotaApplicationHeap{applications: make([]*Application, 0, h.CapacitiesValue.SpecialQuota)},
		},
		generalAdmitted: &GeneralApplicationHeap{applications: make([]*Application, 0, h.CapacitiesValue.Regular), heading: h},
	}
	// Initialize the heaps
	if h.CapacitiesValue.TargetQuota > 0 {
		heap.Init(state.quotaAdmitted[CompetitionTargetQuota])
	}
	if h.CapacitiesValue.DedicatedQuota > 0 {
		heap.Init(state.quotaAdmitted[CompetitionDedicatedQuota])
	}
	if h.CapacitiesValue.SpecialQuota > 0 {
		heap.Init(state.quotaAdmitted[CompetitionSpecialQuota])
	}
	if h.CapacitiesValue.Regular > 0 {
>>>>>>> b63a1454
		heap.Init(state.generalAdmitted)
	}
	return state
}

type VarsityCalculator struct {
	mu         sync.Mutex
	code       string
	prettyName string
	students   sync.Map // Stores *Student, keyed by student ID (string)
	headings   sync.Map // Stores *Heading, keyed by heading code (string)

	quitStudentsMu sync.RWMutex
	quitStudents   map[string]bool

	originalSubmittedStudentsMu sync.RWMutex
	originalSubmittedStudents   map[string]bool

	drainedPercent int
	wasted         bool
}

// NewVarsityCalculator creates a new varsity calculator.
func NewVarsityCalculator(code, prettyName string) *VarsityCalculator {
	return &VarsityCalculator{
		code:                      strings.TrimSpace(code),
		prettyName:                strings.TrimSpace(prettyName),
		students:                  sync.Map{},
		headings:                  sync.Map{},
		quitStudents:              make(map[string]bool),
		originalSubmittedStudents: make(map[string]bool),
	}
}

func (v *VarsityCalculator) checkNotWasted() {
	if v.wasted {
		panic("varsity calculator instance was already used for calculations, cannot be reused")
	}
}

// student returns an existing Student for the given ID, or creates and stores a new one if not found.
func (v *VarsityCalculator) student(id string) *Student {
	s, ok := v.students.Load(id)
	if !ok {
		newStudent := &Student{IDValue: id, applications: make([]*Application, 0)} // Use exported ID
		s, _ = v.students.LoadOrStore(id, newStudent)
	}
	return s.(*Student)
}

func (v *VarsityCalculator) GetHeading(code string) *Heading {
	code = strings.TrimSpace(code)
	h, ok := v.headings.Load(code)
	if !ok {
		return nil // Heading not found
	}
	return h.(*Heading) // Return the heading if found
}

// AddHeading adds a new heading to the varsity.
func (v *VarsityCalculator) AddHeading(code string, capacities Capacities, prettyName string) {
	code = strings.TrimSpace(code)
	prettyName = strings.TrimSpace(prettyName)

	heading := &Heading{
		CodeValue:               code,
		varsity:                 v, // Link back to varsity
		CapacitiesValue:         capacities,
		PrettyNameValue:         prettyName,
		varsityCodeCached:       v.code,
		varsityPrettyNameCached: v.prettyName,
	}
	v.headings.Store(code, heading)
}

// AddApplication adds a student's application to a specific heading.
func (v *VarsityCalculator) AddApplication(headingCode, studentID string, ratingPlace, priority int, competitionType Competition, scoresSum int) {
	headingCode = strings.TrimSpace(headingCode)

	h, ok := v.headings.Load(headingCode)
	if !ok {
		panic(fmt.Sprintf("heading with code %s not found", headingCode))
	}
	s := v.student(studentID)
	s.addApplication(h.(*Heading), ratingPlace, priority, competitionType, scoresSum)
}

// NormalizeApplications iterates through all headings and normalizes the applications for each one.
// This should be called after all applications have been loaded and before any calculation is performed.
func (v *VarsityCalculator) NormalizeApplications() {
	headingToApplications := make(map[string][]*Application)

	v.students.Range(func(key, value interface{}) bool {
		student := value.(*Student)

		for _, app := range student.Applications() {
			if _, exists := headingToApplications[app.Heading().Code()]; !exists {
				headingToApplications[app.Heading().Code()] = make([]*Application, 0)
			}

			headingToApplications[app.Heading().Code()] = append(headingToApplications[app.Heading().Code()], app)
		}

		return true
	})

	v.headings.Range(func(key, value interface{}) bool {
		heading := value.(*Heading)

		normalizer := newApplicationsNormalizer(headingToApplications[heading.Code()])
		normalizer.normalize()

		return true // continue iteration
	})
}

// SetQuit marks a student as having quit.
func (v *VarsityCalculator) SetQuit(studentID string) {
	s := v.student(studentID)
	s.mu.Lock()
	s.quit = true
	s.mu.Unlock()

	v.quitStudentsMu.Lock()
	v.quitStudents[studentID] = true
	v.quitStudentsMu.Unlock()
}

// SetOriginalSubmitted marks a student as submitting their original.
func (v *VarsityCalculator) SetOriginalSubmitted(studentID string) {
	s := v.student(studentID)
	s.mu.Lock()
	s.originalSubmitted = true
	s.mu.Unlock()

	v.originalSubmittedStudentsMu.Lock()
	v.originalSubmittedStudents[studentID] = true
	v.originalSubmittedStudentsMu.Unlock()
}

// Students returns a slice of all students in the varsity.
// Useful for iterating over all students in a stable manner.
func (v *VarsityCalculator) Students() []*Student {
	var students []*Student
	v.students.Range(func(key, value interface{}) bool {
		students = append(students, value.(*Student))
		return true
	})
	// Sort students by ID for deterministic behavior, although not strictly required by all logic
	sort.Slice(students, func(i, j int) bool {
		return students[i].IDValue < students[j].IDValue // Use exported ID
	})
	return students
}

func (v *VarsityCalculator) GetStudent(studentID string) *Student {
	studentID = strings.TrimSpace(studentID)
	s, ok := v.students.Load(studentID)
	if !ok {
		return nil // Student not found
	}
	return s.(*Student) // Return the student if found
}

func (v *VarsityCalculator) ForEachQuit(f func(studentID string)) {
	v.quitStudentsMu.RLock()

	for id, val := range v.quitStudents {
		if !val {
			slog.Warn("Found non-quit student in quitStudents map", "studentID", id)
			continue
		}

		f(id)
	}

	v.quitStudentsMu.RUnlock()
}

func (v *VarsityCalculator) ForEachOriginalSubmitted(f func(studentID string)) {
	v.originalSubmittedStudentsMu.RLock()

	for id, val := range v.originalSubmittedStudents {
		if !val {
			slog.Warn("Found non-original-submitted student in originalSubmittedStudents map", "studentID", id)
			continue
		}

		f(id)
	}

	v.originalSubmittedStudentsMu.RUnlock()
}

func (v *VarsityCalculator) DrainedPercent() int {
	return v.drainedPercent
}

func (v *VarsityCalculator) Headings() []*Heading {
	var headings []*Heading
	v.headings.Range(func(_, value interface{}) bool {
		headings = append(headings, value.(*Heading))
		return true
	})
	// Sort headings by code for deterministic behavior
	sort.Slice(headings, func(i, j int) bool {
		return headings[i].PrettyNameValue < headings[j].PrettyNameValue
	})
	return headings
}

// CalculateAdmissions performs the main admission calculation logic for the varsity.
func (v *VarsityCalculator) CalculateAdmissions() []CalculationResult {
<<<<<<< HEAD
	log.Println("CalculateAdmissions (Gale-Shapley): Starting...")
	v.mu.Lock()
	log.Println("CalculateAdmissions (Gale-Shapley): VarsityCalculator mutex locked.")
	defer func() {
		v.mu.Unlock()
		log.Println("CalculateAdmissions (Gale-Shapley): VarsityCalculator mutex unlocked.")
=======
	slog.Debug("CalculateAdmissions: starting")
	v.mu.Lock()
	slog.Debug("CalculateAdmissions: mutex locked")
	defer func() {
		v.mu.Unlock()
		slog.Debug("CalculateAdmissions: mutex unlocked")
>>>>>>> b63a1454
	}()

	if v.wasted {
		panic(fmt.Errorf("attempt to use a wasted calculator for varsity %s", v.code))
	}
	defer func() { v.wasted = true }()

	// 1. Initialization
	admissionStates := make(map[*Heading]*HeadingAdmissionStateGS)
	allHeadings := v.Headings()
	for _, h := range allHeadings {
		admissionStates[h] = NewHeadingAdmissionStateGS(h)
	}

	freeStudentsQueue := list.New()         // Changed from slice to container/list
	allStudents := v.Students()             // Students() already sorts in order if needed
	studentMap := make(map[string]*Student) // For quick lookup of student objects by ID

<<<<<<< HEAD
	studentNextProposalIndex := make(map[string]int)   // student.ID() -> index
	provisionalMatches := make(map[string]Application) // student.ID() -> provisionally accepted Application

	for _, s := range allStudents {
		studentMap[s.ID()] = s
		studentNextProposalIndex[s.ID()] = 0 // Initialize proposal index
		if !s.Quit() {
			freeStudentsQueue.PushBack(s) // Changed to PushBack
		}
	}

	log.Printf("CalculateAdmissions (Gale-Shapley): Initialized. %d free students.", freeStudentsQueue.Len()) // Changed to Len()

	// 2. Iteration (Gale-Shapley main loop)
	for freeStudentsQueue.Len() > 0 { // Changed to Len()
		element := freeStudentsQueue.Front() // Dequeue student (O(1))
		student := element.Value.(*Student)
		freeStudentsQueue.Remove(element) // O(1)

		studentID := student.ID()

		log.Printf("Processing proposals for student %s. Current proposal index: %d. Apps: %d",
			studentID, studentNextProposalIndex[studentID], len(student.Applications()))

		// Student makes proposals in order of their preference list
		for proposalIdx := studentNextProposalIndex[studentID]; proposalIdx < len(student.Applications()); proposalIdx++ {
			app := student.Applications()[proposalIdx]
			heading := app.Heading()
			headingState := admissionStates[heading]

			log.Printf("Student %s (App #%d, Prio: %d) proposing to Heading %s (Type: %s, Rating: %d)",
				studentID, proposalIdx+1, app.Priority(), heading.Code(), app.CompetitionType(), app.RatingPlace())

			var targetHeap heap.Interface
			var capacity int
			isQuotaHeap := false

			switch app.CompetitionType() {
			case CompetitionTargetQuota, CompetitionDedicatedQuota, CompetitionSpecialQuota:
				targetHeap = headingState.quotaAdmitted[app.CompetitionType()]
				capacity = heading.capacities.quotaCapacity(app.CompetitionType())
				isQuotaHeap = true
			case CompetitionRegular, CompetitionBVI:
				targetHeap = headingState.generalAdmitted

				currentFilledTargetQuota := 0
				if tqHeap, ok := headingState.quotaAdmitted[CompetitionTargetQuota]; ok {
					currentFilledTargetQuota = tqHeap.Len()
				}
				currentFilledDedicatedQuota := 0
				if dqHeap, ok := headingState.quotaAdmitted[CompetitionDedicatedQuota]; ok {
					currentFilledDedicatedQuota = dqHeap.Len()
				}
				currentFilledSpecialQuota := 0
				if sqHeap, ok := headingState.quotaAdmitted[CompetitionSpecialQuota]; ok {
					currentFilledSpecialQuota = sqHeap.Len()
				}

				currentFilledQuotasOverall := currentFilledTargetQuota + currentFilledDedicatedQuota + currentFilledSpecialQuota

				// The capacity for the generalAdmitted heap is the remaining total capacity of the heading
				// after accounting for students already provisionally admitted to specific quotas.
				capacity = heading.TotalCapacity() - currentFilledQuotasOverall
				if capacity < 0 { // Ensure capacity is not negative
					capacity = 0
				}

			default:
				log.Printf("Student %s: Unknown competition type %s for app to %s. Skipping this app.",
					studentID, app.CompetitionType(), heading.Code())
				studentNextProposalIndex[studentID] = proposalIdx + 1 // Mark this proposal as considered
				continue                                              // Try next application
			}

			if capacity == 0 {
				log.Printf("Student %s: Heading %s has 0 capacity for competition type %s. Rejected.",
					studentID, heading.Code(), app.CompetitionType())
=======
	studentNextProposalIndex := make(map[string]int)    // student.ID() -> index
	provisionalMatches := make(map[string]*Application) // student.ID() -> provisionally accepted Application

	for _, s := range allStudents {
		studentMap[s.ID()] = s
		studentNextProposalIndex[s.ID()] = 0 // Initialize proposal index
		if !s.Quit() {
			freeStudentsQueue.PushBack(s) // Changed to PushBack
		}
	}

	slog.Debug("CalculateAdmissions: initialized", "freeStudents", freeStudentsQueue.Len())

	// 2. Iteration (Gale-Shapley main loop)
	for freeStudentsQueue.Len() > 0 { // Changed to Len()
		element := freeStudentsQueue.Front() // Dequeue student (O(1))
		student := element.Value.(*Student)
		freeStudentsQueue.Remove(element) // O(1)

		studentID := student.ID()

		slog.Debug("Processing proposals for student", "studentID", studentID, "currentProposalIndex", studentNextProposalIndex[studentID], "apps", len(student.Applications()))

		// Student makes proposals in order of their preference list
		for proposalIdx := studentNextProposalIndex[studentID]; proposalIdx < len(student.Applications()); proposalIdx++ {
			app := student.Applications()[proposalIdx]
			heading := app.Heading()
			headingState := admissionStates[heading]

			slog.Debug("Student", "studentID", studentID, "appIndex", proposalIdx+1, "priority", app.Priority(), "headingCode", heading.Code(), "competitionType", app.CompetitionType(), "ratingPlace", app.RatingPlace())

			var targetHeap heap.Interface
			var capacity int
			isQuotaHeap := false

			switch app.CompetitionType() {
			case CompetitionTargetQuota, CompetitionDedicatedQuota, CompetitionSpecialQuota:
				targetHeap = headingState.quotaAdmitted[app.CompetitionType()]
				capacity = heading.CapacitiesValue.quotaCapacity(app.CompetitionType())
				isQuotaHeap = true
			case CompetitionRegular, CompetitionBVI:
				targetHeap = headingState.generalAdmitted

				currentFilledTargetQuota := 0
				if tqHeap, ok := headingState.quotaAdmitted[CompetitionTargetQuota]; ok {
					currentFilledTargetQuota = tqHeap.Len()
				}
				currentFilledDedicatedQuota := 0
				if dqHeap, ok := headingState.quotaAdmitted[CompetitionDedicatedQuota]; ok {
					currentFilledDedicatedQuota = dqHeap.Len()
				}
				currentFilledSpecialQuota := 0
				if sqHeap, ok := headingState.quotaAdmitted[CompetitionSpecialQuota]; ok {
					currentFilledSpecialQuota = sqHeap.Len()
				}

				currentFilledQuotasOverall := currentFilledTargetQuota + currentFilledDedicatedQuota + currentFilledSpecialQuota

				// The capacity for the generalAdmitted heap is the remaining total capacity of the heading
				// after accounting for students already provisionally admitted to specific quotas.
				capacity = heading.TotalCapacity() - currentFilledQuotasOverall
				if capacity < 0 { // Ensure capacity is not negative
					capacity = 0
				}

			default:
				slog.Debug("Student", "studentID", studentID, "unknownCompetitionType", app.CompetitionType(), "headingCode", heading.Code(), "action", "skippingThisApp")
>>>>>>> b63a1454
				studentNextProposalIndex[studentID] = proposalIdx + 1 // Mark this proposal as considered
				continue                                              // Try next application
			}

<<<<<<< HEAD
			// Proposal attempt
			acceptedThisProposal := false
			var displacedApplication Application
=======
			if capacity == 0 {
				slog.Debug("Student", "studentID", studentID, "headingCode", heading.Code(), "competitionType", app.CompetitionType(), "reason", "has0CapacityRejected")
				studentNextProposalIndex[studentID] = proposalIdx + 1 // Mark this proposal as considered
				continue                                              // Try next application
			}

			// Proposal attempt
			acceptedThisProposal := false
			var displacedApplication *Application
>>>>>>> b63a1454
			wasDisplaced := false

			if targetHeap.Len() < capacity {
				heap.Push(targetHeap, app)
				acceptedThisProposal = true
<<<<<<< HEAD
				log.Printf("Student %s accepted to Heading %s (Type: %s) - capacity available.",
					studentID, heading.Code(), app.CompetitionType())
			} else {
				// Heap is full, compare with the worst student currently in the heap (root)
				worstAppInHeap := targetHeap.(interface{ Peek() Application }).Peek()
=======
				slog.Debug("Student", "studentID", studentID, "acceptedToHeading", heading.Code(), "competitionType", app.CompetitionType(), "reason", "capacityAvailable")
			} else {
				// Heap is full, compare with the worst student currently in the heap (root)
				worstAppInHeap := targetHeap.(interface{ Peek() *Application }).Peek()
>>>>>>> b63a1454

				isNewAppBetter := false
				if isQuotaHeap {
					isNewAppBetter = app.RatingPlace() < worstAppInHeap.RatingPlace()
				} else { // General heap
					isNewAppBetter = heading.outscores(app, worstAppInHeap)
				}

				if isNewAppBetter {
<<<<<<< HEAD
					displacedApplication = heap.Pop(targetHeap).(Application)
					wasDisplaced = true
					heap.Push(targetHeap, app)
					acceptedThisProposal = true
					log.Printf("Student %s accepted to Heading %s (Type: %s) - outscores worst (%s). Displacing student %s.",
						studentID, heading.Code(), app.CompetitionType(), worstAppInHeap.StudentID(), displacedApplication.StudentID())
				} else {
					log.Printf("Student %s rejected by Heading %s (Type: %s) - does not outscore worst (%s).",
						studentID, heading.Code(), app.CompetitionType(), worstAppInHeap.StudentID())
=======
					displacedApplication = heap.Pop(targetHeap).(*Application)
					wasDisplaced = true
					heap.Push(targetHeap, app)
					acceptedThisProposal = true
					slog.Debug("Student", "studentID", studentID, "acceptedToHeading", heading.Code(), "competitionType", app.CompetitionType(), "outscoresWorst", worstAppInHeap.StudentID())
				} else {
					slog.Debug("Student", "studentID", studentID, "rejectedByHeading", heading.Code(), "competitionType", app.CompetitionType(), "doesNotOutscoreWorst", worstAppInHeap.StudentID())
>>>>>>> b63a1454
					// Student is rejected for this specific proposal, will try their next one.
				}
			}

			studentNextProposalIndex[studentID] = proposalIdx + 1 // Mark this proposal as considered

			if acceptedThisProposal {
				// If student was previously matched, that old match is now broken.
				if oldMatch, ok := provisionalMatches[studentID]; ok {
<<<<<<< HEAD
					log.Printf("Student %s is now matched to %s, breaking old match with %s.",
						studentID, heading.Code(), oldMatch.Heading().Code())
=======
					slog.Debug("Student", "studentID", studentID, "isNowMatchedTo", heading.Code(), "breakingOldMatchWith", oldMatch.Heading().Code())
>>>>>>> b63a1454
					// The spot at oldMatch.Heading() effectively becomes more available.
					// No explicit removal from old heading's heap needed here for the student *being moved*.
				}
				provisionalMatches[studentID] = app // Update/set provisional match

				if wasDisplaced {
					displacedStudentID := displacedApplication.StudentID()
<<<<<<< HEAD
					log.Printf("Student %s was displaced from Heading %s by %s.",
						displacedStudentID, displacedApplication.Heading().Code(), studentID)
=======
					slog.Debug("Student", "displacedStudentID", displacedStudentID, "displacedFromHeading", displacedApplication.Heading().Code(), "by", studentID)
>>>>>>> b63a1454

					delete(provisionalMatches, displacedStudentID) // Displaced student loses their provisional match

					// Add displaced student back to the free queue to find a new match
					displacedStudentObj := studentMap[displacedStudentID]
					if displacedStudentObj != nil {
						// Check if already in queue to prevent duplicates if logic allows (though GS typically processes one student fully)
						// For simplicity here, we add. If a student is processed multiple times due to re-queuing,
						// their studentNextProposalIndex ensures they don't re-propose to same.
						freeStudentsQueue.PushBack(displacedStudentObj) // Changed to PushBack
<<<<<<< HEAD
						log.Printf("Displaced student %s added back to free queue.", displacedStudentID)
					} else {
						log.Printf("ERROR: Could not find student object for displaced ID %s", displacedStudentID)
=======
						slog.Debug("DisplacedStudent", "displacedStudentID", displacedStudentID, "action", "addedBackToFreeQueue")
					} else {
						slog.Debug("ERROR", "couldNotFindStudentObjectForDisplacedID", displacedStudentID)
>>>>>>> b63a1454
					}
				}
				// Student is now provisionally matched, so they stop proposing in this turn.
				goto nextStudentInQueue // Break out of the inner proposal loop for the current student
			}
			// If rejected, loop continues to the student's next application.
		} // End loop over student's applications

		// If loop finishes, student has exhausted all their preferences or found a match.
		// If they found a match, `goto nextStudentInQueue` was hit.
		// If they exhausted preferences without a match, they remain unmatched.
<<<<<<< HEAD
		log.Printf("Student %s finished proposing for this turn. Matched: %v", studentID, provisionalMatches[studentID].student != nil)
=======
		// Check if student has a match for logging
		{
			hasMatch := false
			if match, ok := provisionalMatches[studentID]; ok && match.student != nil {
				hasMatch = true
			}
			slog.Debug("Student", "studentID", studentID, "finishedProposingForThisTurn", hasMatch)
		}
>>>>>>> b63a1454

	nextStudentInQueue: // Label for goto
	} // End while freeStudentsQueue is not empty

<<<<<<< HEAD
	log.Println("CalculateAdmissions (Gale-Shapley): All proposals processed.")
=======
	slog.Debug("CalculateAdmissions: all proposals processed")
>>>>>>> b63a1454

	// 3. Collect Results
	finalAdmissionsByHeading := make(map[*Heading][]*Student)
	for _, app := range provisionalMatches { // Iterate over final matches
		h := app.Heading()
		finalAdmissionsByHeading[h] = append(finalAdmissionsByHeading[h], app.student)
	}

	var results []CalculationResult
	for _, h := range allHeadings { // Use allHeadings to ensure all headings are in results
		admittedStudents := finalAdmissionsByHeading[h]

		// Sort admitted students for this heading based on the heading's preference criteria for consistent output
		// This requires getting their applications for this heading.
		// The provisionalMatches map stores the winning application.

		// Create a temporary list of winning applications for this heading to sort
<<<<<<< HEAD
		winningAppsForHeading := make([]Application, 0, len(admittedStudents))
=======
		winningAppsForHeading := make([]*Application, 0, len(admittedStudents))
>>>>>>> b63a1454
		for _, student := range admittedStudents {
			if app, ok := provisionalMatches[student.ID()]; ok && app.Heading() == h {
				winningAppsForHeading = append(winningAppsForHeading, app)
			}
		}

		sort.Slice(winningAppsForHeading, func(i, j int) bool {
			return h.outscores(winningAppsForHeading[i], winningAppsForHeading[j])
		})

		// Reconstruct sorted student list
		sortedAdmittedStudents := make([]*Student, len(winningAppsForHeading))
		for i, app := range winningAppsForHeading {
			sortedAdmittedStudents[i] = app.student
		}

		results = append(results, CalculationResult{
			Heading:  h,
			Admitted: sortedAdmittedStudents,
		})
	}

	// Sort final results by heading code for deterministic output
	sort.Slice(results, func(i, j int) bool {
		return results[i].Heading.Code() < results[j].Heading.Code()
	})

<<<<<<< HEAD
	log.Println("CalculateAdmissions (Gale-Shapley): Finished.")
	return results
}

// Helper Peek method for heaps (assuming heap is not empty)
func (h *QuotaApplicationHeap) Peek() Application {
	return h.applications[0]
}
func (h *GeneralApplicationHeap) Peek() Application {
=======
	slog.Debug("CalculateAdmissions: finished")
	return results
}

// Peek is helper method for heaps (assuming heap is not empty)
func (h *QuotaApplicationHeap) Peek() *Application {
	return h.applications[0]
}
func (h *GeneralApplicationHeap) Peek() *Application {
>>>>>>> b63a1454
	return h.applications[0]
}

// processStudentApplications, tryAdmitQuota, tryAdmitGeneral, canAdmit, admissionInfo
// are no longer needed with the Gale-Shapley implementation.
/*
// processStudentApplications processes a single student's applications.
func (v *VarsityCalculator) processStudentApplications(
// ... (omitted old implementation)
}

// Returns true if admitted, the displaced student (if any), and the displaced application (if any).
func (v *VarsityCalculator) tryAdmitQuota(
// ... (omitted old implementation)
}

// tryAdmitGeneral attempts to admit a student to general competition (Regular or BVI).
// Returns true if admitted, the displaced student (if any), and the displaced application (if any).
func (v *VarsityCalculator) tryAdmitGeneral(
// ... (omitted old implementation)
}

// canAdmit checks if a student can be admitted to a heading based on their current best placement.
// A student can be admitted if the new application's heading has higher priority than their current best,
// or if they have no current best placement.
func (v *VarsityCalculator) canAdmit(
// ... (omitted old implementation)
}

// This struct was assumed by the logging I added. It needs to be defined.
// It stores information about a student's admission to a particular heading.
type admissionInfo struct {
	app          Application            // The specific application that led to admission
	headingState *HeadingAdmissionState // The state of the heading they were admitted to
}
*/

// SimulateOriginalsDrain drains randomly selected drainPercent% of students who DID not submit their original but
// who hasn't already quit the varsity.
func (v *VarsityCalculator) SimulateOriginalsDrain(drainPercent int) {
	v.checkNotWasted()

	if drainPercent == 0 {
		return
	}

	if drainPercent < 0 || drainPercent > 100 {
		slog.Warn("Invalid value, must be in [0, 100]", "drainPercent", drainPercent)
		return
	}

	if v.drainedPercent != 0 {
		slog.Warn("Already drained students, cannot drain again", "drainedPercent", v.drainedPercent)
		return
	}

	nonQuitCount := 0

	var eligibleStudents []*Student
	v.students.Range(func(key, value interface{}) bool {
		student := value.(*Student)
		student.mu.Lock()
		if !student.quit {
			nonQuitCount += 1
		}

		if !student.quit && !student.originalSubmitted {
			eligibleStudents = append(eligibleStudents, student)
		}
		student.mu.Unlock()
		return true
	})

	if len(eligibleStudents) == 0 {
		return
	}

	numToDrain := (len(eligibleStudents) * drainPercent) / 100

	// Shuffle eligible students to pick randomly
	r := rand.New(rand.NewSource(time.Now().UnixNano()))
	r.Shuffle(len(eligibleStudents), func(i, j int) {
		eligibleStudents[i], eligibleStudents[j] = eligibleStudents[j], eligibleStudents[i]
	})

	for i := 0; i < numToDrain && i < len(eligibleStudents); i++ {
		studentToDrain := eligibleStudents[i]
		studentToDrain.mu.Lock()
		studentToDrain.quit = true
		studentToDrain.mu.Unlock()
	}

	v.drainedPercent = drainPercent
}

func (s *Student) OriginalSubmitted() bool {
	s.mu.Lock()
	defer s.mu.Unlock()
	return s.originalSubmitted
}

// --- Custom gob encoding/decoding to preserve varsity metadata ---

func (h *Heading) GobEncode() ([]byte, error) {
	type alias struct {
		CodeValue         string
		CapacitiesValue   Capacities
		PrettyNameValue   string
		VarsityCode       string
		VarsityPrettyName string
	}

	buf := bytes.Buffer{}
	enc := gob.NewEncoder(&buf)
	if err := enc.Encode(alias{
		CodeValue:         h.CodeValue,
		CapacitiesValue:   h.CapacitiesValue,
		PrettyNameValue:   h.PrettyNameValue,
		VarsityCode:       h.VarsityCode(),
		VarsityPrettyName: h.VarsityPrettyName(),
	}); err != nil {
		return nil, err
	}
	return buf.Bytes(), nil
}

func (h *Heading) GobDecode(data []byte) error {
	type alias struct {
		CodeValue         string
		CapacitiesValue   Capacities
		PrettyNameValue   string
		VarsityCode       string
		VarsityPrettyName string
	}

	var aux alias
	if err := gob.NewDecoder(bytes.NewReader(data)).Decode(&aux); err != nil {
		return err
	}

	h.CodeValue = aux.CodeValue
	h.CapacitiesValue = aux.CapacitiesValue
	h.PrettyNameValue = aux.PrettyNameValue
	// varsity pointer is nil after decoding; store cached data for getters.
	h.varsity = nil
	h.varsityCodeCached = aux.VarsityCode
	h.varsityPrettyNameCached = aux.VarsityPrettyName
	return nil
}<|MERGE_RESOLUTION|>--- conflicted
+++ resolved
@@ -1,18 +1,11 @@
 package core
 
 import (
-<<<<<<< HEAD
-	"container/heap"
-	"container/list" // Added for O(1) queue operations
-	"fmt"
-	"log"
-=======
 	"bytes"
 	"container/heap"
 	"container/list" // Added for O(1) queue operations
 	"encoding/gob"
 	"fmt"
->>>>>>> b63a1454
 	"log/slog"
 	"math/rand"
 	"sort"
@@ -431,22 +424,6 @@
 // QuotaApplicationHeap stores applications for a specific quota type for a heading.
 // It's a min-heap where the root is the *least preferred* (highest ratingPlace) accepted student.
 type QuotaApplicationHeap struct {
-<<<<<<< HEAD
-	applications []Application
-	// heading field is not strictly needed here as comparison is only on ratingPlace
-}
-
-func (h QuotaApplicationHeap) Len() int { return len(h.applications) }
-func (h QuotaApplicationHeap) Less(i, j int) bool {
-	// Higher ratingPlace is worse. We want the root to be the student with the highest ratingPlace.
-	return h.applications[i].ratingPlace > h.applications[j].ratingPlace
-}
-func (h QuotaApplicationHeap) Swap(i, j int) {
-	h.applications[i], h.applications[j] = h.applications[j], h.applications[i]
-}
-func (h *QuotaApplicationHeap) Push(x interface{}) {
-	h.applications = append(h.applications, x.(Application))
-=======
 	applications []*Application
 	// heading field is not strictly needed here as comparison is only on ratingPlace
 }
@@ -461,7 +438,6 @@
 }
 func (h *QuotaApplicationHeap) Push(x interface{}) {
 	h.applications = append(h.applications, x.(*Application))
->>>>>>> b63a1454
 }
 func (h *QuotaApplicationHeap) Pop() interface{} {
 	old := h.applications
@@ -474,38 +450,21 @@
 // GeneralApplicationHeap stores applications for general competition (Regular/BVI) for a heading.
 // It's a min-heap where the root is the *least preferred* accepted student according to outscores.
 type GeneralApplicationHeap struct {
-<<<<<<< HEAD
-	applications []Application
-	heading      *Heading // Essential for the outscores method
-}
-
-func (h GeneralApplicationHeap) Len() int { return len(h.applications) }
-func (h GeneralApplicationHeap) Less(i, j int) bool {
-=======
 	applications []*Application
 	heading      *Heading // Essential for the outscores method
 }
 
 func (h *GeneralApplicationHeap) Len() int { return len(h.applications) }
 func (h *GeneralApplicationHeap) Less(i, j int) bool {
->>>>>>> b63a1454
 	// We want the root to be the "worst" student.
 	// If app[j] outscores app[i], then app[i] is worse than app[j].
 	return h.heading.outscores(h.applications[j], h.applications[i])
 }
-<<<<<<< HEAD
-func (h GeneralApplicationHeap) Swap(i, j int) {
-	h.applications[i], h.applications[j] = h.applications[j], h.applications[i]
-}
-func (h *GeneralApplicationHeap) Push(x interface{}) {
-	h.applications = append(h.applications, x.(Application))
-=======
 func (h *GeneralApplicationHeap) Swap(i, j int) {
 	h.applications[i], h.applications[j] = h.applications[j], h.applications[i]
 }
 func (h *GeneralApplicationHeap) Push(x interface{}) {
 	h.applications = append(h.applications, x.(*Application))
->>>>>>> b63a1454
 }
 func (h *GeneralApplicationHeap) Pop() interface{} {
 	old := h.applications
@@ -529,25 +488,6 @@
 	state := &HeadingAdmissionStateGS{
 		heading: h,
 		quotaAdmitted: map[Competition]heap.Interface{
-<<<<<<< HEAD
-			CompetitionTargetQuota:    &QuotaApplicationHeap{applications: make([]Application, 0, h.capacities.TargetQuota)},
-			CompetitionDedicatedQuota: &QuotaApplicationHeap{applications: make([]Application, 0, h.capacities.DedicatedQuota)},
-			CompetitionSpecialQuota:   &QuotaApplicationHeap{applications: make([]Application, 0, h.capacities.SpecialQuota)},
-		},
-		generalAdmitted: &GeneralApplicationHeap{applications: make([]Application, 0, h.capacities.Regular), heading: h},
-	}
-	// Initialize the heaps
-	if h.capacities.TargetQuota > 0 {
-		heap.Init(state.quotaAdmitted[CompetitionTargetQuota])
-	}
-	if h.capacities.DedicatedQuota > 0 {
-		heap.Init(state.quotaAdmitted[CompetitionDedicatedQuota])
-	}
-	if h.capacities.SpecialQuota > 0 {
-		heap.Init(state.quotaAdmitted[CompetitionSpecialQuota])
-	}
-	if h.capacities.Regular > 0 {
-=======
 			CompetitionTargetQuota:    &QuotaApplicationHeap{applications: make([]*Application, 0, h.CapacitiesValue.TargetQuota)},
 			CompetitionDedicatedQuota: &QuotaApplicationHeap{applications: make([]*Application, 0, h.CapacitiesValue.DedicatedQuota)},
 			CompetitionSpecialQuota:   &QuotaApplicationHeap{applications: make([]*Application, 0, h.CapacitiesValue.SpecialQuota)},
@@ -565,7 +505,6 @@
 		heap.Init(state.quotaAdmitted[CompetitionSpecialQuota])
 	}
 	if h.CapacitiesValue.Regular > 0 {
->>>>>>> b63a1454
 		heap.Init(state.generalAdmitted)
 	}
 	return state
@@ -779,21 +718,12 @@
 
 // CalculateAdmissions performs the main admission calculation logic for the varsity.
 func (v *VarsityCalculator) CalculateAdmissions() []CalculationResult {
-<<<<<<< HEAD
-	log.Println("CalculateAdmissions (Gale-Shapley): Starting...")
-	v.mu.Lock()
-	log.Println("CalculateAdmissions (Gale-Shapley): VarsityCalculator mutex locked.")
-	defer func() {
-		v.mu.Unlock()
-		log.Println("CalculateAdmissions (Gale-Shapley): VarsityCalculator mutex unlocked.")
-=======
 	slog.Debug("CalculateAdmissions: starting")
 	v.mu.Lock()
 	slog.Debug("CalculateAdmissions: mutex locked")
 	defer func() {
 		v.mu.Unlock()
 		slog.Debug("CalculateAdmissions: mutex unlocked")
->>>>>>> b63a1454
 	}()
 
 	if v.wasted {
@@ -812,9 +742,8 @@
 	allStudents := v.Students()             // Students() already sorts in order if needed
 	studentMap := make(map[string]*Student) // For quick lookup of student objects by ID
 
-<<<<<<< HEAD
-	studentNextProposalIndex := make(map[string]int)   // student.ID() -> index
-	provisionalMatches := make(map[string]Application) // student.ID() -> provisionally accepted Application
+	studentNextProposalIndex := make(map[string]int)    // student.ID() -> index
+	provisionalMatches := make(map[string]*Application) // student.ID() -> provisionally accepted Application
 
 	for _, s := range allStudents {
 		studentMap[s.ID()] = s
@@ -824,7 +753,7 @@
 		}
 	}
 
-	log.Printf("CalculateAdmissions (Gale-Shapley): Initialized. %d free students.", freeStudentsQueue.Len()) // Changed to Len()
+	slog.Debug("CalculateAdmissions: initialized", "freeStudents", freeStudentsQueue.Len())
 
 	// 2. Iteration (Gale-Shapley main loop)
 	for freeStudentsQueue.Len() > 0 { // Changed to Len()
@@ -834,8 +763,7 @@
 
 		studentID := student.ID()
 
-		log.Printf("Processing proposals for student %s. Current proposal index: %d. Apps: %d",
-			studentID, studentNextProposalIndex[studentID], len(student.Applications()))
+		slog.Debug("Processing proposals for student", "studentID", studentID, "currentProposalIndex", studentNextProposalIndex[studentID], "apps", len(student.Applications()))
 
 		// Student makes proposals in order of their preference list
 		for proposalIdx := studentNextProposalIndex[studentID]; proposalIdx < len(student.Applications()); proposalIdx++ {
@@ -843,8 +771,7 @@
 			heading := app.Heading()
 			headingState := admissionStates[heading]
 
-			log.Printf("Student %s (App #%d, Prio: %d) proposing to Heading %s (Type: %s, Rating: %d)",
-				studentID, proposalIdx+1, app.Priority(), heading.Code(), app.CompetitionType(), app.RatingPlace())
+			slog.Debug("Student", "studentID", studentID, "appIndex", proposalIdx+1, "priority", app.Priority(), "headingCode", heading.Code(), "competitionType", app.CompetitionType(), "ratingPlace", app.RatingPlace())
 
 			var targetHeap heap.Interface
 			var capacity int
@@ -853,7 +780,7 @@
 			switch app.CompetitionType() {
 			case CompetitionTargetQuota, CompetitionDedicatedQuota, CompetitionSpecialQuota:
 				targetHeap = headingState.quotaAdmitted[app.CompetitionType()]
-				capacity = heading.capacities.quotaCapacity(app.CompetitionType())
+				capacity = heading.CapacitiesValue.quotaCapacity(app.CompetitionType())
 				isQuotaHeap = true
 			case CompetitionRegular, CompetitionBVI:
 				targetHeap = headingState.generalAdmitted
@@ -881,93 +808,11 @@
 				}
 
 			default:
-				log.Printf("Student %s: Unknown competition type %s for app to %s. Skipping this app.",
-					studentID, app.CompetitionType(), heading.Code())
+				slog.Debug("Student", "studentID", studentID, "unknownCompetitionType", app.CompetitionType(), "headingCode", heading.Code(), "action", "skippingThisApp")
 				studentNextProposalIndex[studentID] = proposalIdx + 1 // Mark this proposal as considered
 				continue                                              // Try next application
 			}
 
-			if capacity == 0 {
-				log.Printf("Student %s: Heading %s has 0 capacity for competition type %s. Rejected.",
-					studentID, heading.Code(), app.CompetitionType())
-=======
-	studentNextProposalIndex := make(map[string]int)    // student.ID() -> index
-	provisionalMatches := make(map[string]*Application) // student.ID() -> provisionally accepted Application
-
-	for _, s := range allStudents {
-		studentMap[s.ID()] = s
-		studentNextProposalIndex[s.ID()] = 0 // Initialize proposal index
-		if !s.Quit() {
-			freeStudentsQueue.PushBack(s) // Changed to PushBack
-		}
-	}
-
-	slog.Debug("CalculateAdmissions: initialized", "freeStudents", freeStudentsQueue.Len())
-
-	// 2. Iteration (Gale-Shapley main loop)
-	for freeStudentsQueue.Len() > 0 { // Changed to Len()
-		element := freeStudentsQueue.Front() // Dequeue student (O(1))
-		student := element.Value.(*Student)
-		freeStudentsQueue.Remove(element) // O(1)
-
-		studentID := student.ID()
-
-		slog.Debug("Processing proposals for student", "studentID", studentID, "currentProposalIndex", studentNextProposalIndex[studentID], "apps", len(student.Applications()))
-
-		// Student makes proposals in order of their preference list
-		for proposalIdx := studentNextProposalIndex[studentID]; proposalIdx < len(student.Applications()); proposalIdx++ {
-			app := student.Applications()[proposalIdx]
-			heading := app.Heading()
-			headingState := admissionStates[heading]
-
-			slog.Debug("Student", "studentID", studentID, "appIndex", proposalIdx+1, "priority", app.Priority(), "headingCode", heading.Code(), "competitionType", app.CompetitionType(), "ratingPlace", app.RatingPlace())
-
-			var targetHeap heap.Interface
-			var capacity int
-			isQuotaHeap := false
-
-			switch app.CompetitionType() {
-			case CompetitionTargetQuota, CompetitionDedicatedQuota, CompetitionSpecialQuota:
-				targetHeap = headingState.quotaAdmitted[app.CompetitionType()]
-				capacity = heading.CapacitiesValue.quotaCapacity(app.CompetitionType())
-				isQuotaHeap = true
-			case CompetitionRegular, CompetitionBVI:
-				targetHeap = headingState.generalAdmitted
-
-				currentFilledTargetQuota := 0
-				if tqHeap, ok := headingState.quotaAdmitted[CompetitionTargetQuota]; ok {
-					currentFilledTargetQuota = tqHeap.Len()
-				}
-				currentFilledDedicatedQuota := 0
-				if dqHeap, ok := headingState.quotaAdmitted[CompetitionDedicatedQuota]; ok {
-					currentFilledDedicatedQuota = dqHeap.Len()
-				}
-				currentFilledSpecialQuota := 0
-				if sqHeap, ok := headingState.quotaAdmitted[CompetitionSpecialQuota]; ok {
-					currentFilledSpecialQuota = sqHeap.Len()
-				}
-
-				currentFilledQuotasOverall := currentFilledTargetQuota + currentFilledDedicatedQuota + currentFilledSpecialQuota
-
-				// The capacity for the generalAdmitted heap is the remaining total capacity of the heading
-				// after accounting for students already provisionally admitted to specific quotas.
-				capacity = heading.TotalCapacity() - currentFilledQuotasOverall
-				if capacity < 0 { // Ensure capacity is not negative
-					capacity = 0
-				}
-
-			default:
-				slog.Debug("Student", "studentID", studentID, "unknownCompetitionType", app.CompetitionType(), "headingCode", heading.Code(), "action", "skippingThisApp")
->>>>>>> b63a1454
-				studentNextProposalIndex[studentID] = proposalIdx + 1 // Mark this proposal as considered
-				continue                                              // Try next application
-			}
-
-<<<<<<< HEAD
-			// Proposal attempt
-			acceptedThisProposal := false
-			var displacedApplication Application
-=======
 			if capacity == 0 {
 				slog.Debug("Student", "studentID", studentID, "headingCode", heading.Code(), "competitionType", app.CompetitionType(), "reason", "has0CapacityRejected")
 				studentNextProposalIndex[studentID] = proposalIdx + 1 // Mark this proposal as considered
@@ -977,24 +822,15 @@
 			// Proposal attempt
 			acceptedThisProposal := false
 			var displacedApplication *Application
->>>>>>> b63a1454
 			wasDisplaced := false
 
 			if targetHeap.Len() < capacity {
 				heap.Push(targetHeap, app)
 				acceptedThisProposal = true
-<<<<<<< HEAD
-				log.Printf("Student %s accepted to Heading %s (Type: %s) - capacity available.",
-					studentID, heading.Code(), app.CompetitionType())
-			} else {
-				// Heap is full, compare with the worst student currently in the heap (root)
-				worstAppInHeap := targetHeap.(interface{ Peek() Application }).Peek()
-=======
 				slog.Debug("Student", "studentID", studentID, "acceptedToHeading", heading.Code(), "competitionType", app.CompetitionType(), "reason", "capacityAvailable")
 			} else {
 				// Heap is full, compare with the worst student currently in the heap (root)
 				worstAppInHeap := targetHeap.(interface{ Peek() *Application }).Peek()
->>>>>>> b63a1454
 
 				isNewAppBetter := false
 				if isQuotaHeap {
@@ -1004,17 +840,6 @@
 				}
 
 				if isNewAppBetter {
-<<<<<<< HEAD
-					displacedApplication = heap.Pop(targetHeap).(Application)
-					wasDisplaced = true
-					heap.Push(targetHeap, app)
-					acceptedThisProposal = true
-					log.Printf("Student %s accepted to Heading %s (Type: %s) - outscores worst (%s). Displacing student %s.",
-						studentID, heading.Code(), app.CompetitionType(), worstAppInHeap.StudentID(), displacedApplication.StudentID())
-				} else {
-					log.Printf("Student %s rejected by Heading %s (Type: %s) - does not outscore worst (%s).",
-						studentID, heading.Code(), app.CompetitionType(), worstAppInHeap.StudentID())
-=======
 					displacedApplication = heap.Pop(targetHeap).(*Application)
 					wasDisplaced = true
 					heap.Push(targetHeap, app)
@@ -1022,7 +847,6 @@
 					slog.Debug("Student", "studentID", studentID, "acceptedToHeading", heading.Code(), "competitionType", app.CompetitionType(), "outscoresWorst", worstAppInHeap.StudentID())
 				} else {
 					slog.Debug("Student", "studentID", studentID, "rejectedByHeading", heading.Code(), "competitionType", app.CompetitionType(), "doesNotOutscoreWorst", worstAppInHeap.StudentID())
->>>>>>> b63a1454
 					// Student is rejected for this specific proposal, will try their next one.
 				}
 			}
@@ -1032,12 +856,7 @@
 			if acceptedThisProposal {
 				// If student was previously matched, that old match is now broken.
 				if oldMatch, ok := provisionalMatches[studentID]; ok {
-<<<<<<< HEAD
-					log.Printf("Student %s is now matched to %s, breaking old match with %s.",
-						studentID, heading.Code(), oldMatch.Heading().Code())
-=======
 					slog.Debug("Student", "studentID", studentID, "isNowMatchedTo", heading.Code(), "breakingOldMatchWith", oldMatch.Heading().Code())
->>>>>>> b63a1454
 					// The spot at oldMatch.Heading() effectively becomes more available.
 					// No explicit removal from old heading's heap needed here for the student *being moved*.
 				}
@@ -1045,12 +864,7 @@
 
 				if wasDisplaced {
 					displacedStudentID := displacedApplication.StudentID()
-<<<<<<< HEAD
-					log.Printf("Student %s was displaced from Heading %s by %s.",
-						displacedStudentID, displacedApplication.Heading().Code(), studentID)
-=======
 					slog.Debug("Student", "displacedStudentID", displacedStudentID, "displacedFromHeading", displacedApplication.Heading().Code(), "by", studentID)
->>>>>>> b63a1454
 
 					delete(provisionalMatches, displacedStudentID) // Displaced student loses their provisional match
 
@@ -1061,15 +875,9 @@
 						// For simplicity here, we add. If a student is processed multiple times due to re-queuing,
 						// their studentNextProposalIndex ensures they don't re-propose to same.
 						freeStudentsQueue.PushBack(displacedStudentObj) // Changed to PushBack
-<<<<<<< HEAD
-						log.Printf("Displaced student %s added back to free queue.", displacedStudentID)
-					} else {
-						log.Printf("ERROR: Could not find student object for displaced ID %s", displacedStudentID)
-=======
 						slog.Debug("DisplacedStudent", "displacedStudentID", displacedStudentID, "action", "addedBackToFreeQueue")
 					} else {
 						slog.Debug("ERROR", "couldNotFindStudentObjectForDisplacedID", displacedStudentID)
->>>>>>> b63a1454
 					}
 				}
 				// Student is now provisionally matched, so they stop proposing in this turn.
@@ -1081,9 +889,6 @@
 		// If loop finishes, student has exhausted all their preferences or found a match.
 		// If they found a match, `goto nextStudentInQueue` was hit.
 		// If they exhausted preferences without a match, they remain unmatched.
-<<<<<<< HEAD
-		log.Printf("Student %s finished proposing for this turn. Matched: %v", studentID, provisionalMatches[studentID].student != nil)
-=======
 		// Check if student has a match for logging
 		{
 			hasMatch := false
@@ -1092,16 +897,11 @@
 			}
 			slog.Debug("Student", "studentID", studentID, "finishedProposingForThisTurn", hasMatch)
 		}
->>>>>>> b63a1454
 
 	nextStudentInQueue: // Label for goto
 	} // End while freeStudentsQueue is not empty
 
-<<<<<<< HEAD
-	log.Println("CalculateAdmissions (Gale-Shapley): All proposals processed.")
-=======
 	slog.Debug("CalculateAdmissions: all proposals processed")
->>>>>>> b63a1454
 
 	// 3. Collect Results
 	finalAdmissionsByHeading := make(map[*Heading][]*Student)
@@ -1119,11 +919,7 @@
 		// The provisionalMatches map stores the winning application.
 
 		// Create a temporary list of winning applications for this heading to sort
-<<<<<<< HEAD
-		winningAppsForHeading := make([]Application, 0, len(admittedStudents))
-=======
 		winningAppsForHeading := make([]*Application, 0, len(admittedStudents))
->>>>>>> b63a1454
 		for _, student := range admittedStudents {
 			if app, ok := provisionalMatches[student.ID()]; ok && app.Heading() == h {
 				winningAppsForHeading = append(winningAppsForHeading, app)
@@ -1151,17 +947,6 @@
 		return results[i].Heading.Code() < results[j].Heading.Code()
 	})
 
-<<<<<<< HEAD
-	log.Println("CalculateAdmissions (Gale-Shapley): Finished.")
-	return results
-}
-
-// Helper Peek method for heaps (assuming heap is not empty)
-func (h *QuotaApplicationHeap) Peek() Application {
-	return h.applications[0]
-}
-func (h *GeneralApplicationHeap) Peek() Application {
-=======
 	slog.Debug("CalculateAdmissions: finished")
 	return results
 }
@@ -1171,7 +956,6 @@
 	return h.applications[0]
 }
 func (h *GeneralApplicationHeap) Peek() *Application {
->>>>>>> b63a1454
 	return h.applications[0]
 }
 
