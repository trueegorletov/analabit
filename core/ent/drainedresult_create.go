// Code generated by ent, DO NOT EDIT.

package ent

import (
	"analabit/core/ent/drainedresult"
	"analabit/core/ent/heading"
	"analabit/core/ent/run"
	"context"
	"errors"
	"fmt"

	"entgo.io/ent/dialect/sql/sqlgraph"
	"entgo.io/ent/schema/field"
)

// DrainedResultCreate is the builder for creating a DrainedResult entity.
type DrainedResultCreate struct {
	config
	mutation *DrainedResultMutation
	hooks    []Hook
}

// SetDrainedPercent sets the "drained_percent" field.
func (drc *DrainedResultCreate) SetDrainedPercent(i int) *DrainedResultCreate {
	drc.mutation.SetDrainedPercent(i)
	return drc
}

// SetAvgPassingScore sets the "avg_passing_score" field.
func (drc *DrainedResultCreate) SetAvgPassingScore(i int) *DrainedResultCreate {
	drc.mutation.SetAvgPassingScore(i)
	return drc
}

// SetMinPassingScore sets the "min_passing_score" field.
func (drc *DrainedResultCreate) SetMinPassingScore(i int) *DrainedResultCreate {
	drc.mutation.SetMinPassingScore(i)
<<<<<<< HEAD
	return drc
}

// SetMaxPassingScore sets the "max_passing_score" field.
func (drc *DrainedResultCreate) SetMaxPassingScore(i int) *DrainedResultCreate {
	drc.mutation.SetMaxPassingScore(i)
	return drc
}

// SetMedPassingScore sets the "med_passing_score" field.
func (drc *DrainedResultCreate) SetMedPassingScore(i int) *DrainedResultCreate {
	drc.mutation.SetMedPassingScore(i)
	return drc
}

// SetAvgLastAdmittedRatingPlace sets the "avg_last_admitted_rating_place" field.
func (drc *DrainedResultCreate) SetAvgLastAdmittedRatingPlace(i int) *DrainedResultCreate {
	drc.mutation.SetAvgLastAdmittedRatingPlace(i)
	return drc
}

// SetMinLastAdmittedRatingPlace sets the "min_last_admitted_rating_place" field.
func (drc *DrainedResultCreate) SetMinLastAdmittedRatingPlace(i int) *DrainedResultCreate {
	drc.mutation.SetMinLastAdmittedRatingPlace(i)
	return drc
}

// SetMaxLastAdmittedRatingPlace sets the "max_last_admitted_rating_place" field.
func (drc *DrainedResultCreate) SetMaxLastAdmittedRatingPlace(i int) *DrainedResultCreate {
	drc.mutation.SetMaxLastAdmittedRatingPlace(i)
	return drc
}

// SetMedLastAdmittedRatingPlace sets the "med_last_admitted_rating_place" field.
func (drc *DrainedResultCreate) SetMedLastAdmittedRatingPlace(i int) *DrainedResultCreate {
	drc.mutation.SetMedLastAdmittedRatingPlace(i)
=======
>>>>>>> b63a1454
	return drc
}

// SetMaxPassingScore sets the "max_passing_score" field.
func (drc *DrainedResultCreate) SetMaxPassingScore(i int) *DrainedResultCreate {
	drc.mutation.SetMaxPassingScore(i)
	return drc
}

// SetMedPassingScore sets the "med_passing_score" field.
func (drc *DrainedResultCreate) SetMedPassingScore(i int) *DrainedResultCreate {
	drc.mutation.SetMedPassingScore(i)
	return drc
}

// SetAvgLastAdmittedRatingPlace sets the "avg_last_admitted_rating_place" field.
func (drc *DrainedResultCreate) SetAvgLastAdmittedRatingPlace(i int) *DrainedResultCreate {
	drc.mutation.SetAvgLastAdmittedRatingPlace(i)
	return drc
}

// SetMinLastAdmittedRatingPlace sets the "min_last_admitted_rating_place" field.
func (drc *DrainedResultCreate) SetMinLastAdmittedRatingPlace(i int) *DrainedResultCreate {
	drc.mutation.SetMinLastAdmittedRatingPlace(i)
	return drc
}

// SetMaxLastAdmittedRatingPlace sets the "max_last_admitted_rating_place" field.
func (drc *DrainedResultCreate) SetMaxLastAdmittedRatingPlace(i int) *DrainedResultCreate {
	drc.mutation.SetMaxLastAdmittedRatingPlace(i)
	return drc
}

// SetMedLastAdmittedRatingPlace sets the "med_last_admitted_rating_place" field.
func (drc *DrainedResultCreate) SetMedLastAdmittedRatingPlace(i int) *DrainedResultCreate {
	drc.mutation.SetMedLastAdmittedRatingPlace(i)
	return drc
}

// SetRunID sets the "run_id" field.
func (drc *DrainedResultCreate) SetRunID(i int) *DrainedResultCreate {
	drc.mutation.SetRunID(i)
	return drc
}

// SetHeadingID sets the "heading" edge to the Heading entity by ID.
func (drc *DrainedResultCreate) SetHeadingID(id int) *DrainedResultCreate {
	drc.mutation.SetHeadingID(id)
	return drc
}

// SetHeading sets the "heading" edge to the Heading entity.
func (drc *DrainedResultCreate) SetHeading(h *Heading) *DrainedResultCreate {
	return drc.SetHeadingID(h.ID)
}

// SetRun sets the "run" edge to the Run entity.
func (drc *DrainedResultCreate) SetRun(r *Run) *DrainedResultCreate {
	return drc.SetRunID(r.ID)
}

// Mutation returns the DrainedResultMutation object of the builder.
func (drc *DrainedResultCreate) Mutation() *DrainedResultMutation {
	return drc.mutation
}

// Save creates the DrainedResult in the database.
func (drc *DrainedResultCreate) Save(ctx context.Context) (*DrainedResult, error) {
	return withHooks(ctx, drc.sqlSave, drc.mutation, drc.hooks)
}

// SaveX calls Save and panics if Save returns an error.
func (drc *DrainedResultCreate) SaveX(ctx context.Context) *DrainedResult {
	v, err := drc.Save(ctx)
	if err != nil {
		panic(err)
	}
	return v
}

// Exec executes the query.
func (drc *DrainedResultCreate) Exec(ctx context.Context) error {
	_, err := drc.Save(ctx)
	return err
}

// ExecX is like Exec, but panics if an error occurs.
func (drc *DrainedResultCreate) ExecX(ctx context.Context) {
	if err := drc.Exec(ctx); err != nil {
		panic(err)
	}
}

// check runs all checks and user-defined validators on the builder.
func (drc *DrainedResultCreate) check() error {
	if _, ok := drc.mutation.DrainedPercent(); !ok {
		return &ValidationError{Name: "drained_percent", err: errors.New(`ent: missing required field "DrainedResult.drained_percent"`)}
	}
	if _, ok := drc.mutation.AvgPassingScore(); !ok {
		return &ValidationError{Name: "avg_passing_score", err: errors.New(`ent: missing required field "DrainedResult.avg_passing_score"`)}
	}
	if _, ok := drc.mutation.MinPassingScore(); !ok {
		return &ValidationError{Name: "min_passing_score", err: errors.New(`ent: missing required field "DrainedResult.min_passing_score"`)}
	}
	if _, ok := drc.mutation.MaxPassingScore(); !ok {
		return &ValidationError{Name: "max_passing_score", err: errors.New(`ent: missing required field "DrainedResult.max_passing_score"`)}
<<<<<<< HEAD
	}
	if _, ok := drc.mutation.MedPassingScore(); !ok {
		return &ValidationError{Name: "med_passing_score", err: errors.New(`ent: missing required field "DrainedResult.med_passing_score"`)}
	}
	if _, ok := drc.mutation.AvgLastAdmittedRatingPlace(); !ok {
		return &ValidationError{Name: "avg_last_admitted_rating_place", err: errors.New(`ent: missing required field "DrainedResult.avg_last_admitted_rating_place"`)}
	}
	if _, ok := drc.mutation.MinLastAdmittedRatingPlace(); !ok {
		return &ValidationError{Name: "min_last_admitted_rating_place", err: errors.New(`ent: missing required field "DrainedResult.min_last_admitted_rating_place"`)}
	}
	if _, ok := drc.mutation.MaxLastAdmittedRatingPlace(); !ok {
		return &ValidationError{Name: "max_last_admitted_rating_place", err: errors.New(`ent: missing required field "DrainedResult.max_last_admitted_rating_place"`)}
	}
	if _, ok := drc.mutation.MedLastAdmittedRatingPlace(); !ok {
		return &ValidationError{Name: "med_last_admitted_rating_place", err: errors.New(`ent: missing required field "DrainedResult.med_last_admitted_rating_place"`)}
=======
	}
	if _, ok := drc.mutation.MedPassingScore(); !ok {
		return &ValidationError{Name: "med_passing_score", err: errors.New(`ent: missing required field "DrainedResult.med_passing_score"`)}
>>>>>>> b63a1454
	}
	if _, ok := drc.mutation.AvgLastAdmittedRatingPlace(); !ok {
		return &ValidationError{Name: "avg_last_admitted_rating_place", err: errors.New(`ent: missing required field "DrainedResult.avg_last_admitted_rating_place"`)}
	}
	if _, ok := drc.mutation.MinLastAdmittedRatingPlace(); !ok {
		return &ValidationError{Name: "min_last_admitted_rating_place", err: errors.New(`ent: missing required field "DrainedResult.min_last_admitted_rating_place"`)}
	}
	if _, ok := drc.mutation.MaxLastAdmittedRatingPlace(); !ok {
		return &ValidationError{Name: "max_last_admitted_rating_place", err: errors.New(`ent: missing required field "DrainedResult.max_last_admitted_rating_place"`)}
	}
	if _, ok := drc.mutation.MedLastAdmittedRatingPlace(); !ok {
		return &ValidationError{Name: "med_last_admitted_rating_place", err: errors.New(`ent: missing required field "DrainedResult.med_last_admitted_rating_place"`)}
	}
	if _, ok := drc.mutation.RunID(); !ok {
		return &ValidationError{Name: "run_id", err: errors.New(`ent: missing required field "DrainedResult.run_id"`)}
	}
	if len(drc.mutation.HeadingIDs()) == 0 {
		return &ValidationError{Name: "heading", err: errors.New(`ent: missing required edge "DrainedResult.heading"`)}
	}
	if len(drc.mutation.RunIDs()) == 0 {
		return &ValidationError{Name: "run", err: errors.New(`ent: missing required edge "DrainedResult.run"`)}
	}
	return nil
}

func (drc *DrainedResultCreate) sqlSave(ctx context.Context) (*DrainedResult, error) {
	if err := drc.check(); err != nil {
		return nil, err
	}
	_node, _spec := drc.createSpec()
	if err := sqlgraph.CreateNode(ctx, drc.driver, _spec); err != nil {
		if sqlgraph.IsConstraintError(err) {
			err = &ConstraintError{msg: err.Error(), wrap: err}
		}
		return nil, err
	}
	id := _spec.ID.Value.(int64)
	_node.ID = int(id)
	drc.mutation.id = &_node.ID
	drc.mutation.done = true
	return _node, nil
}

func (drc *DrainedResultCreate) createSpec() (*DrainedResult, *sqlgraph.CreateSpec) {
	var (
		_node = &DrainedResult{config: drc.config}
		_spec = sqlgraph.NewCreateSpec(drainedresult.Table, sqlgraph.NewFieldSpec(drainedresult.FieldID, field.TypeInt))
	)
	if value, ok := drc.mutation.DrainedPercent(); ok {
		_spec.SetField(drainedresult.FieldDrainedPercent, field.TypeInt, value)
		_node.DrainedPercent = value
	}
	if value, ok := drc.mutation.AvgPassingScore(); ok {
		_spec.SetField(drainedresult.FieldAvgPassingScore, field.TypeInt, value)
		_node.AvgPassingScore = value
	}
	if value, ok := drc.mutation.MinPassingScore(); ok {
		_spec.SetField(drainedresult.FieldMinPassingScore, field.TypeInt, value)
		_node.MinPassingScore = value
<<<<<<< HEAD
	}
	if value, ok := drc.mutation.MaxPassingScore(); ok {
		_spec.SetField(drainedresult.FieldMaxPassingScore, field.TypeInt, value)
		_node.MaxPassingScore = value
	}
	if value, ok := drc.mutation.MedPassingScore(); ok {
		_spec.SetField(drainedresult.FieldMedPassingScore, field.TypeInt, value)
		_node.MedPassingScore = value
	}
	if value, ok := drc.mutation.AvgLastAdmittedRatingPlace(); ok {
		_spec.SetField(drainedresult.FieldAvgLastAdmittedRatingPlace, field.TypeInt, value)
		_node.AvgLastAdmittedRatingPlace = value
	}
	if value, ok := drc.mutation.MinLastAdmittedRatingPlace(); ok {
		_spec.SetField(drainedresult.FieldMinLastAdmittedRatingPlace, field.TypeInt, value)
		_node.MinLastAdmittedRatingPlace = value
	}
	if value, ok := drc.mutation.MaxLastAdmittedRatingPlace(); ok {
		_spec.SetField(drainedresult.FieldMaxLastAdmittedRatingPlace, field.TypeInt, value)
		_node.MaxLastAdmittedRatingPlace = value
	}
	if value, ok := drc.mutation.MedLastAdmittedRatingPlace(); ok {
		_spec.SetField(drainedresult.FieldMedLastAdmittedRatingPlace, field.TypeInt, value)
		_node.MedLastAdmittedRatingPlace = value
=======
	}
	if value, ok := drc.mutation.MaxPassingScore(); ok {
		_spec.SetField(drainedresult.FieldMaxPassingScore, field.TypeInt, value)
		_node.MaxPassingScore = value
>>>>>>> b63a1454
	}
	if value, ok := drc.mutation.MedPassingScore(); ok {
		_spec.SetField(drainedresult.FieldMedPassingScore, field.TypeInt, value)
		_node.MedPassingScore = value
	}
	if value, ok := drc.mutation.AvgLastAdmittedRatingPlace(); ok {
		_spec.SetField(drainedresult.FieldAvgLastAdmittedRatingPlace, field.TypeInt, value)
		_node.AvgLastAdmittedRatingPlace = value
	}
	if value, ok := drc.mutation.MinLastAdmittedRatingPlace(); ok {
		_spec.SetField(drainedresult.FieldMinLastAdmittedRatingPlace, field.TypeInt, value)
		_node.MinLastAdmittedRatingPlace = value
	}
	if value, ok := drc.mutation.MaxLastAdmittedRatingPlace(); ok {
		_spec.SetField(drainedresult.FieldMaxLastAdmittedRatingPlace, field.TypeInt, value)
		_node.MaxLastAdmittedRatingPlace = value
	}
	if value, ok := drc.mutation.MedLastAdmittedRatingPlace(); ok {
		_spec.SetField(drainedresult.FieldMedLastAdmittedRatingPlace, field.TypeInt, value)
		_node.MedLastAdmittedRatingPlace = value
	}
	if nodes := drc.mutation.HeadingIDs(); len(nodes) > 0 {
		edge := &sqlgraph.EdgeSpec{
			Rel:     sqlgraph.M2O,
			Inverse: true,
			Table:   drainedresult.HeadingTable,
			Columns: []string{drainedresult.HeadingColumn},
			Bidi:    false,
			Target: &sqlgraph.EdgeTarget{
				IDSpec: sqlgraph.NewFieldSpec(heading.FieldID, field.TypeInt),
			},
		}
		for _, k := range nodes {
			edge.Target.Nodes = append(edge.Target.Nodes, k)
		}
		_node.heading_drained_results = &nodes[0]
		_spec.Edges = append(_spec.Edges, edge)
	}
	if nodes := drc.mutation.RunIDs(); len(nodes) > 0 {
		edge := &sqlgraph.EdgeSpec{
			Rel:     sqlgraph.M2O,
			Inverse: false,
			Table:   drainedresult.RunTable,
			Columns: []string{drainedresult.RunColumn},
			Bidi:    false,
			Target: &sqlgraph.EdgeTarget{
				IDSpec: sqlgraph.NewFieldSpec(run.FieldID, field.TypeInt),
			},
		}
		for _, k := range nodes {
			edge.Target.Nodes = append(edge.Target.Nodes, k)
		}
		_node.RunID = nodes[0]
		_spec.Edges = append(_spec.Edges, edge)
	}
	return _node, _spec
}

// DrainedResultCreateBulk is the builder for creating many DrainedResult entities in bulk.
type DrainedResultCreateBulk struct {
	config
	err      error
	builders []*DrainedResultCreate
}

// Save creates the DrainedResult entities in the database.
func (drcb *DrainedResultCreateBulk) Save(ctx context.Context) ([]*DrainedResult, error) {
	if drcb.err != nil {
		return nil, drcb.err
	}
	specs := make([]*sqlgraph.CreateSpec, len(drcb.builders))
	nodes := make([]*DrainedResult, len(drcb.builders))
	mutators := make([]Mutator, len(drcb.builders))
	for i := range drcb.builders {
		func(i int, root context.Context) {
			builder := drcb.builders[i]
			var mut Mutator = MutateFunc(func(ctx context.Context, m Mutation) (Value, error) {
				mutation, ok := m.(*DrainedResultMutation)
				if !ok {
					return nil, fmt.Errorf("unexpected mutation type %T", m)
				}
				if err := builder.check(); err != nil {
					return nil, err
				}
				builder.mutation = mutation
				var err error
				nodes[i], specs[i] = builder.createSpec()
				if i < len(mutators)-1 {
					_, err = mutators[i+1].Mutate(root, drcb.builders[i+1].mutation)
				} else {
					spec := &sqlgraph.BatchCreateSpec{Nodes: specs}
					// Invoke the actual operation on the latest mutation in the chain.
					if err = sqlgraph.BatchCreate(ctx, drcb.driver, spec); err != nil {
						if sqlgraph.IsConstraintError(err) {
							err = &ConstraintError{msg: err.Error(), wrap: err}
						}
					}
				}
				if err != nil {
					return nil, err
				}
				mutation.id = &nodes[i].ID
				if specs[i].ID.Value != nil {
					id := specs[i].ID.Value.(int64)
					nodes[i].ID = int(id)
				}
				mutation.done = true
				return nodes[i], nil
			})
			for i := len(builder.hooks) - 1; i >= 0; i-- {
				mut = builder.hooks[i](mut)
			}
			mutators[i] = mut
		}(i, ctx)
	}
	if len(mutators) > 0 {
		if _, err := mutators[0].Mutate(ctx, drcb.builders[0].mutation); err != nil {
			return nil, err
		}
	}
	return nodes, nil
}

// SaveX is like Save, but panics if an error occurs.
func (drcb *DrainedResultCreateBulk) SaveX(ctx context.Context) []*DrainedResult {
	v, err := drcb.Save(ctx)
	if err != nil {
		panic(err)
	}
	return v
}

// Exec executes the query.
func (drcb *DrainedResultCreateBulk) Exec(ctx context.Context) error {
	_, err := drcb.Save(ctx)
	return err
}

// ExecX is like Exec, but panics if an error occurs.
func (drcb *DrainedResultCreateBulk) ExecX(ctx context.Context) {
	if err := drcb.Exec(ctx); err != nil {
		panic(err)
	}
}<|MERGE_RESOLUTION|>--- conflicted
+++ resolved
@@ -36,45 +36,6 @@
 // SetMinPassingScore sets the "min_passing_score" field.
 func (drc *DrainedResultCreate) SetMinPassingScore(i int) *DrainedResultCreate {
 	drc.mutation.SetMinPassingScore(i)
-<<<<<<< HEAD
-	return drc
-}
-
-// SetMaxPassingScore sets the "max_passing_score" field.
-func (drc *DrainedResultCreate) SetMaxPassingScore(i int) *DrainedResultCreate {
-	drc.mutation.SetMaxPassingScore(i)
-	return drc
-}
-
-// SetMedPassingScore sets the "med_passing_score" field.
-func (drc *DrainedResultCreate) SetMedPassingScore(i int) *DrainedResultCreate {
-	drc.mutation.SetMedPassingScore(i)
-	return drc
-}
-
-// SetAvgLastAdmittedRatingPlace sets the "avg_last_admitted_rating_place" field.
-func (drc *DrainedResultCreate) SetAvgLastAdmittedRatingPlace(i int) *DrainedResultCreate {
-	drc.mutation.SetAvgLastAdmittedRatingPlace(i)
-	return drc
-}
-
-// SetMinLastAdmittedRatingPlace sets the "min_last_admitted_rating_place" field.
-func (drc *DrainedResultCreate) SetMinLastAdmittedRatingPlace(i int) *DrainedResultCreate {
-	drc.mutation.SetMinLastAdmittedRatingPlace(i)
-	return drc
-}
-
-// SetMaxLastAdmittedRatingPlace sets the "max_last_admitted_rating_place" field.
-func (drc *DrainedResultCreate) SetMaxLastAdmittedRatingPlace(i int) *DrainedResultCreate {
-	drc.mutation.SetMaxLastAdmittedRatingPlace(i)
-	return drc
-}
-
-// SetMedLastAdmittedRatingPlace sets the "med_last_admitted_rating_place" field.
-func (drc *DrainedResultCreate) SetMedLastAdmittedRatingPlace(i int) *DrainedResultCreate {
-	drc.mutation.SetMedLastAdmittedRatingPlace(i)
-=======
->>>>>>> b63a1454
 	return drc
 }
 
@@ -181,27 +142,9 @@
 	}
 	if _, ok := drc.mutation.MaxPassingScore(); !ok {
 		return &ValidationError{Name: "max_passing_score", err: errors.New(`ent: missing required field "DrainedResult.max_passing_score"`)}
-<<<<<<< HEAD
 	}
 	if _, ok := drc.mutation.MedPassingScore(); !ok {
 		return &ValidationError{Name: "med_passing_score", err: errors.New(`ent: missing required field "DrainedResult.med_passing_score"`)}
-	}
-	if _, ok := drc.mutation.AvgLastAdmittedRatingPlace(); !ok {
-		return &ValidationError{Name: "avg_last_admitted_rating_place", err: errors.New(`ent: missing required field "DrainedResult.avg_last_admitted_rating_place"`)}
-	}
-	if _, ok := drc.mutation.MinLastAdmittedRatingPlace(); !ok {
-		return &ValidationError{Name: "min_last_admitted_rating_place", err: errors.New(`ent: missing required field "DrainedResult.min_last_admitted_rating_place"`)}
-	}
-	if _, ok := drc.mutation.MaxLastAdmittedRatingPlace(); !ok {
-		return &ValidationError{Name: "max_last_admitted_rating_place", err: errors.New(`ent: missing required field "DrainedResult.max_last_admitted_rating_place"`)}
-	}
-	if _, ok := drc.mutation.MedLastAdmittedRatingPlace(); !ok {
-		return &ValidationError{Name: "med_last_admitted_rating_place", err: errors.New(`ent: missing required field "DrainedResult.med_last_admitted_rating_place"`)}
-=======
-	}
-	if _, ok := drc.mutation.MedPassingScore(); !ok {
-		return &ValidationError{Name: "med_passing_score", err: errors.New(`ent: missing required field "DrainedResult.med_passing_score"`)}
->>>>>>> b63a1454
 	}
 	if _, ok := drc.mutation.AvgLastAdmittedRatingPlace(); !ok {
 		return &ValidationError{Name: "avg_last_admitted_rating_place", err: errors.New(`ent: missing required field "DrainedResult.avg_last_admitted_rating_place"`)}
@@ -261,37 +204,10 @@
 	if value, ok := drc.mutation.MinPassingScore(); ok {
 		_spec.SetField(drainedresult.FieldMinPassingScore, field.TypeInt, value)
 		_node.MinPassingScore = value
-<<<<<<< HEAD
 	}
 	if value, ok := drc.mutation.MaxPassingScore(); ok {
 		_spec.SetField(drainedresult.FieldMaxPassingScore, field.TypeInt, value)
 		_node.MaxPassingScore = value
-	}
-	if value, ok := drc.mutation.MedPassingScore(); ok {
-		_spec.SetField(drainedresult.FieldMedPassingScore, field.TypeInt, value)
-		_node.MedPassingScore = value
-	}
-	if value, ok := drc.mutation.AvgLastAdmittedRatingPlace(); ok {
-		_spec.SetField(drainedresult.FieldAvgLastAdmittedRatingPlace, field.TypeInt, value)
-		_node.AvgLastAdmittedRatingPlace = value
-	}
-	if value, ok := drc.mutation.MinLastAdmittedRatingPlace(); ok {
-		_spec.SetField(drainedresult.FieldMinLastAdmittedRatingPlace, field.TypeInt, value)
-		_node.MinLastAdmittedRatingPlace = value
-	}
-	if value, ok := drc.mutation.MaxLastAdmittedRatingPlace(); ok {
-		_spec.SetField(drainedresult.FieldMaxLastAdmittedRatingPlace, field.TypeInt, value)
-		_node.MaxLastAdmittedRatingPlace = value
-	}
-	if value, ok := drc.mutation.MedLastAdmittedRatingPlace(); ok {
-		_spec.SetField(drainedresult.FieldMedLastAdmittedRatingPlace, field.TypeInt, value)
-		_node.MedLastAdmittedRatingPlace = value
-=======
-	}
-	if value, ok := drc.mutation.MaxPassingScore(); ok {
-		_spec.SetField(drainedresult.FieldMaxPassingScore, field.TypeInt, value)
-		_node.MaxPassingScore = value
->>>>>>> b63a1454
 	}
 	if value, ok := drc.mutation.MedPassingScore(); ok {
 		_spec.SetField(drainedresult.FieldMedPassingScore, field.TypeInt, value)
